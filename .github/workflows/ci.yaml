--- conflicted
+++ resolved
@@ -1,157 +1,148 @@
 name: CI
 
 on:
-  push:
-    branches:
-      - main
-      - release
-  pull_request: { }
-  create: { tags: [v*] }
-  schedule:
-    # Additionally run once per week (At 00:00 on Sunday) to avoid loosing cache
-    # (GH deletes it after 7 days of not using it).
-    - cron: '0 0 * * 0'
+    push:
+        branches:
+            - main
+            - release
+    pull_request: {}
+    create: { tags: [v*] }
+    schedule:
+        # Additionally run once per week (At 00:00 on Sunday) to avoid loosing cache
+        # (GH deletes it after 7 days of not using it).
+        - cron: "0 0 * * 0"
 
 env:
-  WASP_TELEMETRY_DISABLE: 1
+    WASP_TELEMETRY_DISABLE: 1
 
 defaults:
-  run:
-    shell: bash
-    working-directory: waspc
+    run:
+        shell: bash
+        working-directory: waspc
 
 jobs:
-  cancel:
-    name: Cancel redundant actions already in progress
-    runs-on: ubuntu-latest
-    steps:
-      - name: Cancel actions in progress of same workflow and same branch
-        uses: styfle/cancel-workflow-action@0.11.0
-        with:
-          access_token: ${{ github.token }}
+    cancel:
+        name: Cancel redundant actions already in progress
+        runs-on: ubuntu-latest
+        steps:
+            - name: Cancel actions in progress of same workflow and same branch
+              uses: styfle/cancel-workflow-action@0.11.0
+              with:
+                  access_token: ${{ github.token }}
 
-  build:
-    name: Build Wasp
-    runs-on: ${{ matrix.os }}
-    strategy:
-      matrix:
-        ghc:
-          - "8.10.7"
-        cabal:
-          - "3.6.2.0"
-        os:
-          # Using Ubuntu 20.04 due to recent GLIBC_2.34 version mismatch errors for
-          # users and other services. The strategy here is to pick a slightly older LTS
-          # version of Ubuntu to build on so glibc is not too new. glibc has great backward
-          # compatibility though, so older builds will run on new OSs (but not vice versa).
-          # We can return to `ubuntu-latest` when enough time has elapsed.
-          # Still looking into musl static binaries.
-          # Ref: https://github.com/wasp-lang/wasp/issues/650
-          - ubuntu-20.04
-          - macos-latest
-          - windows-latest
+    build:
+        name: Build Wasp
+        runs-on: ${{ matrix.os }}
+        strategy:
+            matrix:
+                ghc:
+                    - "8.10.7"
+                cabal:
+                    - "3.6.2.0"
+                os:
+                    # Using Ubuntu 20.04 due to recent GLIBC_2.34 version mismatch errors for
+                    # users and other services. The strategy here is to pick a slightly older LTS
+                    # version of Ubuntu to build on so glibc is not too new. glibc has great backward
+                    # compatibility though, so older builds will run on new OSs (but not vice versa).
+                    # We can return to `ubuntu-latest` when enough time has elapsed.
+                    # Still looking into musl static binaries.
+                    # Ref: https://github.com/wasp-lang/wasp/issues/650
+                    - ubuntu-20.04
+                    - macos-latest
+                    - windows-latest
 
-    steps:
-      - name: Configure git
-        working-directory: ~
-        # For waspc parser tests, we need to make sure git doesn't convert line
-        # endings to CRLF during checkout on Windows because that would cause
-        # the test cases to fail.
-        run: |
-          git config --global core.autocrlf input
-          git config --global core.eol lf
+        steps:
+            - name: Configure git
+              working-directory: ~
+              # For waspc parser tests, we need to make sure git doesn't convert line
+              # endings to CRLF during checkout on Windows because that would cause
+              # the test cases to fail.
+              run: |
+                  git config --global core.autocrlf input
+                  git config --global core.eol lf
 
-      - name: Checkout the repo
-        uses: actions/checkout@v3
+            - name: Checkout the repo
+              uses: actions/checkout@v3
 
-<<<<<<< HEAD
-      # TODO: This is a temporary workaround for the failing GHCup installation on Ubuntu 20.04.
-      # The fix will be propagated in a few days, so we can remove this workaround then.
-      # https://github.com/actions/runner-images/issues/7061
-      - name: Workaround runner image issue
-        if: matrix.os == 'ubuntu-20.04'
-=======
-      - name: Workaround runner image issue
-        if: matrix.os == 'ubuntu-20.04'
-        # https://github.com/actions/runner-images/issues/7061
->>>>>>> 2327a8f9
-        run: sudo chown -R $USER /usr/local/.ghcup
+            # TODO: This is a temporary workaround for the failing GHCup installation on Ubuntu 20.04.
+            # The fix will be propagated in a few days, so we can remove this workaround then.
+            # https://github.com/actions/runner-images/issues/7061
+            - name: Workaround runner image issue
+              if: matrix.os == 'ubuntu-20.04'
+              run: sudo chown -R $USER /usr/local/.ghcup
 
-      - name: Set up Haskell
-        id: setup-haskell-cabal
-        uses: haskell/actions/setup@v2
-        with:
-          ghc-version: ${{ matrix.ghc }}
-          cabal-version: ${{ matrix.cabal }}
+            - name: Set up Haskell
+              id: setup-haskell-cabal
+              uses: haskell/actions/setup@v2
+              with:
+                  ghc-version: ${{ matrix.ghc }}
+                  cabal-version: ${{ matrix.cabal }}
 
-      - name: Verify Haskell setup
-        run: |
-          ghc --version
-          cabal --version
+            - name: Verify Haskell setup
+              run: |
+                  ghc --version
+                  cabal --version
 
-      - name: Cache
-        uses: actions/cache@v3
-        with:
-          path: ${{ steps.setup-haskell-cabal.outputs.cabal-store }}
-          # TODO: Right now, actions/cache updates cache only if cache was not fe
-          #   This is not ideal for us, because we would ideally update cache even if it
-          #   was fetched, because we want to cache any newly installed packages.
-          #   This was working normally on Travis and Appveyor.
-          #   There is an issue for this, and for now we are using proposed "fix" from it,
-          #   https://github.com/actions/cache/issues/342#issuecomment-673371329,
-          #   which mitigates the problem by creating new cache for each job and then using
-          #   the feature of restore-keys which makes sure that next cache picked is the
-          #   latest one. However, this keeps creating new cache each time which is not
-          #   ideal because caches keep getting evicted, so for example if Win job
-          #   fails multiple times while others don't, its cache will likely get evicted,
-          #   making it even slower to test and fix (uffff).
-          #   When they fix this, we should remove ${{ github.run_id }} from the end of the key.
-          key: wasp-build-${{ matrix.os }}-${{ matrix.ghc }}-${{ hashFiles('waspc/waspc.cabal') }}-${{ hashFiles('waspc/cabal.project') }}-${{ github.run_id }}
-          restore-keys: wasp-build-${{ matrix.os }}-${{ matrix.ghc }}-
+            - name: Cache
+              uses: actions/cache@v3
+              with:
+                  path: ${{ steps.setup-haskell-cabal.outputs.cabal-store }}
+                  # TODO: Right now, actions/cache updates cache only if cache was not fe
+                  #   This is not ideal for us, because we would ideally update cache even if it
+                  #   was fetched, because we want to cache any newly installed packages.
+                  #   This was working normally on Travis and Appveyor.
+                  #   There is an issue for this, and for now we are using proposed "fix" from it,
+                  #   https://github.com/actions/cache/issues/342#issuecomment-673371329,
+                  #   which mitigates the problem by creating new cache for each job and then using
+                  #   the feature of restore-keys which makes sure that next cache picked is the
+                  #   latest one. However, this keeps creating new cache each time which is not
+                  #   ideal because caches keep getting evicted, so for example if Win job
+                  #   fails multiple times while others don't, its cache will likely get evicted,
+                  #   making it even slower to test and fix (uffff).
+                  #   When they fix this, we should remove ${{ github.run_id }} from the end of the key.
+                  key: wasp-build-${{ matrix.os }}-${{ matrix.ghc }}-${{ hashFiles('waspc/waspc.cabal') }}-${{ hashFiles('waspc/cabal.project') }}-${{ github.run_id }}
+                  restore-keys: wasp-build-${{ matrix.os }}-${{ matrix.ghc }}-
 
-      - name: Check Haskell code formatting
-        if: matrix.os == 'ubuntu-20.04'
-        run: ./run ormolu:check
+            - name: Check Haskell code formatting
+              if: matrix.os == 'ubuntu-20.04'
+              run: ./run ormolu:check
 
-<<<<<<< HEAD
-=======
-      - name: Compile deploy TS package and move it into the Cabal data dir
-        if: matrix.os == 'ubuntu-20.04' || matrix.os == 'macos-latest'
-        run: ./tools/install_deploy_package_to_data_dir.sh
+            - name: Compile deploy TS package and move it into the Cabal data dir
+              if: matrix.os == 'ubuntu-20.04' || matrix.os == 'macos-latest'
+              run: ./tools/install_deploy_package_to_data_dir.sh
 
->>>>>>> 2327a8f9
-      - name: Build external dependencies
-        run: cabal build --enable-tests --enable-benchmarks --only-dependencies
+            - name: Build external dependencies
+              run: cabal build --enable-tests --enable-benchmarks --only-dependencies
 
-      - name: Build wasp code
-        run: cabal build all
+            - name: Build wasp code
+              run: cabal build all
 
-      - name: Set up Node
-        uses: actions/setup-node@v3
-        with:
-          node-version: '18.12'
+            - name: Set up Node
+              uses: actions/setup-node@v3
+              with:
+                  node-version: "18"
 
-      - name: On MacOS, skip e2e tests with Docker since it is not installed
-        if: matrix.os == 'macos-latest'
-        run: export WASP_E2E_TESTS_SKIP_DOCKER=1
+            - name: On MacOS, skip e2e tests with Docker since it is not installed
+              if: matrix.os == 'macos-latest'
+              run: export WASP_E2E_TESTS_SKIP_DOCKER=1
 
-      - name: Run tests
-        run: cabal test
+            - name: Run tests
+              run: cabal test
 
-      - name: Create binary package (Unix)
-        if: startsWith(github.ref, 'refs/tags/v') && (matrix.os == 'ubuntu-20.04' || matrix.os == 'macos-latest')
-        run: |
-          OS_NAME=`case "${{ runner.os }}" in Linux) echo "linux";; macOS) echo "macos";; *) exit 1;; esac`
-          mkdir artifacts
-          ./tools/make_binary_package.sh "artifacts/wasp-$OS_NAME-x86_64.tar.gz"
+            - name: Create binary package (Unix)
+              if: startsWith(github.ref, 'refs/tags/v') && (matrix.os == 'ubuntu-20.04' || matrix.os == 'macos-latest')
+              run: |
+                  OS_NAME=`case "${{ runner.os }}" in Linux) echo "linux";; macOS) echo "macos";; *) exit 1;; esac`
+                  mkdir artifacts
+                  ./tools/make_binary_package.sh "artifacts/wasp-$OS_NAME-x86_64.tar.gz"
 
-      - name: Create Github release
-        uses: ncipollo/release-action@v1
-        if: startsWith(github.ref, 'refs/tags/v') && (matrix.os == 'ubuntu-20.04' || matrix.os == 'macos-latest')
-        with:
-          draft: true
-          allowUpdates: true
-          artifacts: "waspc/artifacts/*"
-          artifactErrorsFailBuild: true
-          replacesArtifacts: true
-          token: ${{ secrets.GITHUB_TOKEN }}+            - name: Create Github release
+              uses: ncipollo/release-action@v1
+              if: startsWith(github.ref, 'refs/tags/v') && (matrix.os == 'ubuntu-20.04' || matrix.os == 'macos-latest')
+              with:
+                  draft: true
+                  allowUpdates: true
+                  artifacts: "waspc/artifacts/*"
+                  artifactErrorsFailBuild: true
+                  replacesArtifacts: true
+                  token: ${{ secrets.GITHUB_TOKEN }}
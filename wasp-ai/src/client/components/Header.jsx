import { StatusPill } from './StatusPill';
import { Title } from './Title';
<<<<<<< HEAD
=======
import { signInUrl as gitHubSignInUrl } from '@wasp/auth/helpers/GitHub';
import { AiFillGithub } from 'react-icons/ai';
>>>>>>> fb39f86c

export function Header({ currentStatus, isStatusVisible }) {
  return (
    <div className='mb-4 bg-slate-50 p-8 rounded-xl md:flex justify-between items-center'>
      <Title />
      {isStatusVisible && (
        <StatusPill status={currentStatus.status} className='hidden md:flex'>
          {currentStatus.message}
        </StatusPill>
      )}
    </div>
  );
}

function GithubLoginButton() {
  return (
        <button className='button gray flex !text-gray-800 hover:bg-slate-300 shadow-md' onClick={() => window.location.href = gitHubSignInUrl}>
          <AiFillGithub className='w-6 h-6 mr-2' /> Sign in with GitHub
        </button>
      )
}<|MERGE_RESOLUTION|>--- conflicted
+++ resolved
@@ -1,10 +1,5 @@
 import { StatusPill } from './StatusPill';
 import { Title } from './Title';
-<<<<<<< HEAD
-=======
-import { signInUrl as gitHubSignInUrl } from '@wasp/auth/helpers/GitHub';
-import { AiFillGithub } from 'react-icons/ai';
->>>>>>> fb39f86c
 
 export function Header({ currentStatus, isStatusVisible }) {
   return (
@@ -16,13 +11,4 @@
         </StatusPill>
       )}
     </div>
-  );
-}
-
-function GithubLoginButton() {
-  return (
-        <button className='button gray flex !text-gray-800 hover:bg-slate-300 shadow-md' onClick={() => window.location.href = gitHubSignInUrl}>
-          <AiFillGithub className='w-6 h-6 mr-2' /> Sign in with GitHub
-        </button>
-      )
-}+  );
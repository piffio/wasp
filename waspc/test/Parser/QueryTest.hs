--- conflicted
+++ resolved
@@ -13,8 +13,6 @@
 spec_parseQuery =
   describe "Parsing query declaration" $ do
     let parseQuery = runWaspParser query
-
-<<<<<<< HEAD
     it "When given a valid query declaration, returns correct AST(without auth)" $ do
       let testQuery = genQueryAST Nothing
       let testQueryInput = genQueryInput Nothing
@@ -45,14 +43,6 @@
           authStr _ = "\n"                
           genQueryAST :: Maybe Bool -> Wasp.Query.Query
           genQueryAST qApplyAuth = Wasp.Query.Query
-=======
-    it "When given a valid query declaration, returns correct AST" $ do
-      let testQueryName = "myQuery"
-          testQueryJsFunctionName = "myJsQuery"
-          testQueryJsFunctionFrom = [SP.relfileP|some/path|]
-      let testQuery =
-            Wasp.Query.Query
->>>>>>> eae7b209
               { Wasp.Query._name = testQueryName,
                 Wasp.Query._jsFunction =
                   Wasp.JsImport.JsImport
@@ -65,4 +55,4 @@
               }
           testQueryName = "myQuery"
           testQueryJsFunctionName = "myJsQuery"
-          testQueryJsFunctionFrom = SP.fromPathRelFileP [PPosix.relfile|some/path|]
+          testQueryJsFunctionFrom = [SP.relfileP|some/path|]

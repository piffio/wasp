--- conflicted
+++ resolved
@@ -1,29 +1,24 @@
 # Changelog
 
-<<<<<<< HEAD
-## v0.10.4
-
-### Bug fixes
-- Adds missing import for HttpError which prevent auth from working properly.
-
-=======
->>>>>>> 561390df
-## v0.10.3
-
-### Bug fixes
-- Fixed a bug with circular imports in JS code which prevented database seeding from working properly.
-
-<<<<<<< HEAD
-=======
+## v0.10.5
+
 ### Express middleware customization
 We now offer the ability to customize Express middleware:
 - globally (impacting all actions, queries, and apis by default)
 - on a per-api basis
 - on a per-path basis (groups of apis)
 
+## v0.10.4
+
+### Bug fixes
+- Adds missing import for HttpError which prevent auth from working properly.
+
 This should make it much easier to work with apis and to customize your Express app in general.
-
->>>>>>> 561390df
+## v0.10.3
+
+### Bug fixes
+- Fixed a bug with circular imports in JS code which prevented database seeding from working properly.
+
 ## v0.10.2
 
 ### Bug fixes

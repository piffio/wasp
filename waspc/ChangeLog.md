--- conflicted
+++ resolved
@@ -11,21 +11,20 @@
   This is due to the React 18's StrictMode, and it happens only during development, so it doesn't change the behaviour of your app in production.
   For more details on StrictMode, check https://react.dev/reference/react/StrictMode .
 
-### Public directory support
-Wasp now supports a `public` directory in the `client` directory!
-
-<<<<<<< HEAD
 ### New features
 - Automatic CRUD backend generation
 - Public folder support
 - Type safe WebSocket support
+- IDE tooling improvements
+  - Go to definition from wasp file + detection of invalid imports
+  - Autocompletion for dictionary keys
 
 ### Automatic CRUD backend generation
 You can tell Wasp to automatically generate server-side logic (Queries and Actions) for creating, reading, updating, and deleting a specific entity. As you change that entity, Wasp automatically regenerates the backend logic.
 
 Example of a `Task` entity with automatic CRUD:
 
-```
+```wasp
 crud Tasks {
   entity: Task,
   operations: {
@@ -64,47 +63,31 @@
 
 ### Public folder support
 Wasp now supports a `public` folder in the `client` folder. This folder will be copied to the `public` folder in the build folder. This is useful for adding static assets to your project, like favicons, robots.txt, etc.
-=======
-```
-  main.wasp
-  src/
-    client/
-      public/        <- NEW!
-        favicon.ico
-        robots.txt
-    server/
-    shared/
-```
-
-All the files in this directory will be copied as they are to the `public` directory in the build folder.
-This is useful for adding static assets to your project, like favicons, robots.txt, etc.
->>>>>>> ee18f8bb
 
 For example, doing this:
 
-```
+```bash
 src
 └── client
-    ├── public
+    ├── public # <-- NEW!
     │   └── favicon.ico
     └── ...
 ```
 
 will result in the following directory structure in the build folder:
 
-```
+```bash
 build
 └── public
     └── favicon.ico
 ```
 
 ### Type safe WebSocket support
-<<<<<<< HEAD
 Wasp now supports WebSockets! This will allow you to have a persistent, realtime connection between your client and server, which is great for chat apps, games, and more. What's more, Wasp's WebSockets support full-stack type safety, so you can be sure that your client and server are communicating with strongly typed events.
 
 Enable WebSockets in your project by adding the following to your `main.wasp` file:
 
-```
+```wasp
 app todoApp {
   // ...
 
@@ -178,16 +161,6 @@
   // ...
 }
 ```
-=======
-
-TODO: describe in more details, show a bit of example code (wasp declaration at least).
-
-Wasp now supports WebSockets! This will allow you to have a persistent, realtime connection between your client and server, which is great for chat apps, games, and more. What's more, Wasp's WebSockets support full-stack type safety, so you can be sure that your client and server are communicating with the correct types.
->>>>>>> ee18f8bb
-
-### Auto CRUD
-
-TODO: describe
 
 ### IDE tooling improvements
 

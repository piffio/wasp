<<<<<<< HEAD
//import { ResetPasswordForm } from "wasp/auth/forms/ResetPassword";
import { LoginForm } from "wasp/auth/forms/Login";
//import { VerifyEmailForm } from "wasp/auth/forms/VerifyEmail";
import { SignupForm } from "wasp/auth/forms/Signup";
//import { ForgotPasswordForm } from "wasp/auth/forms/ForgotPassword";
=======
// import { ResetPasswordForm } from "wasp/auth/forms/ResetPassword";
import { LoginForm } from "wasp/auth/forms/Login";
// import { VerifyEmailForm } from "wasp/auth/forms/VerifyEmail";
import { SignupForm } from "wasp/auth/forms/Signup";
// import { ForgotPasswordForm } from "wasp/auth/forms/ForgotPassword";
>>>>>>> f1a51c0e
import { Link } from "react-router-dom";

export function SignupPage() {
  return (
    <main>
      {/** Wasp has built-in auth forms & flows, which you can customize or opt-out of, if you wish :)
       * https://wasp-lang.dev/docs/guides/auth-ui
       */}
      <SignupForm
        additionalFields={[
          {
            type: "input",
            label: "Address",
            name: "address",
            validations: {
              required: "Address is required",
            },
          },
        ]}
      />
      <br />
      <span>
        I already have an account (<Link to="/login">go to login</Link>).
      </span>
    </main>
  );
}

export function LoginPage() {
  return (
    <main>
      {/** Wasp has built-in auth forms & flows, which you can customize or opt-out of, if you wish :)
       * https://wasp-lang.dev/docs/guides/auth-ui
       */}
      <LoginForm />
      <br />
      <span>
        I don't have an account yet (<Link to="/signup">go to signup</Link>).
      </span>
    </main>
  );
}

<<<<<<< HEAD
/* export function RequestPasswordResetPage() {
*   return <ForgotPasswordForm />;
* }
* 
* export function PasswordResetPage() {
*   return <ResetPasswordForm />;
* }
* 
* export function EmailVerificationPage() {
*   return <VerifyEmailForm />;
* } */
=======
// export function RequestPasswordResetPage() {
//   return <ForgotPasswordForm />;
// }

// export function PasswordResetPage() {
//   return <ResetPasswordForm />;
// }

// export function EmailVerificationPage() {
//   return <VerifyEmailForm />;
// }
>>>>>>> f1a51c0e
<|MERGE_RESOLUTION|>--- conflicted
+++ resolved
@@ -1,16 +1,8 @@
-<<<<<<< HEAD
-//import { ResetPasswordForm } from "wasp/auth/forms/ResetPassword";
-import { LoginForm } from "wasp/auth/forms/Login";
-//import { VerifyEmailForm } from "wasp/auth/forms/VerifyEmail";
-import { SignupForm } from "wasp/auth/forms/Signup";
-//import { ForgotPasswordForm } from "wasp/auth/forms/ForgotPassword";
-=======
 // import { ResetPasswordForm } from "wasp/auth/forms/ResetPassword";
 import { LoginForm } from "wasp/auth/forms/Login";
 // import { VerifyEmailForm } from "wasp/auth/forms/VerifyEmail";
 import { SignupForm } from "wasp/auth/forms/Signup";
 // import { ForgotPasswordForm } from "wasp/auth/forms/ForgotPassword";
->>>>>>> f1a51c0e
 import { Link } from "react-router-dom";
 
 export function SignupPage() {
@@ -54,19 +46,6 @@
   );
 }
 
-<<<<<<< HEAD
-/* export function RequestPasswordResetPage() {
-*   return <ForgotPasswordForm />;
-* }
-* 
-* export function PasswordResetPage() {
-*   return <ResetPasswordForm />;
-* }
-* 
-* export function EmailVerificationPage() {
-*   return <VerifyEmailForm />;
-* } */
-=======
 // export function RequestPasswordResetPage() {
 //   return <ForgotPasswordForm />;
 // }
@@ -77,5 +56,4 @@
 
 // export function EmailVerificationPage() {
 //   return <VerifyEmailForm />;
-// }
->>>>>>> f1a51c0e
+// }
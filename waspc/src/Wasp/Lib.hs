module Wasp.Lib
  ( compile,
    Generator.start,
    ProjectRootDir,
    findWaspFile,
<<<<<<< HEAD
    analyzeProject,
  )
where

import Control.Arrow
import Control.Monad.Except
import Data.List (find, isSuffixOf)
import Data.Maybe (maybeToList)
import StrongPath (Abs, Dir, File', Path', Rel, fromAbsDir, fromAbsFile, relfile, toFilePath, (</>))
=======
    analyzeWaspProject,
    compileAndRenderDockerfile,
  )
where

import Control.Arrow (left)
import Control.Monad.Extra (whenMaybeM)
import Data.List (find, isSuffixOf)
import Data.List.NonEmpty (NonEmpty, fromList, toList)
import Data.Text (Text)
import qualified Data.Text.IO as T.IO
import StrongPath (Abs, Dir, File', Path', relfile)
import qualified StrongPath as SP
>>>>>>> 1b129188
import System.Directory (doesDirectoryExist, doesFileExist)
import qualified Wasp.Analyzer as Analyzer
import Wasp.Analyzer.AnalyzeError (getErrorMessageAndCtx)
import qualified Wasp.AppSpec as AS
import Wasp.AppSpec.Valid (validateAppSpec)
import Wasp.Common (DbMigrationsDir, WaspProjectDir, dbMigrationsDirInWaspProjectDir)
import Wasp.CompileOptions (CompileOptions (generatorWarningsFilter), sendMessage)
import qualified Wasp.CompileOptions as CompileOptions
import Wasp.Error (showCompilerErrorForTerminal)
import qualified Wasp.ExternalCode as ExternalCode
import qualified Wasp.Generator as Generator
import Wasp.Generator.Common (ProjectRootDir)
import qualified Wasp.Generator.DockerGenerator as DockerGenerator
import Wasp.Generator.ServerGenerator.Common (dotEnvServer)
import Wasp.Generator.WebAppGenerator.Common (dotEnvClient)
import Wasp.Util (maybeToEither)
import qualified Wasp.Util.IO as Util.IO

type CompileError = String

type CompileWarning = String

compile ::
  Path' Abs (Dir WaspProjectDir) ->
  Path' Abs (Dir ProjectRootDir) ->
  CompileOptions ->
  IO ([CompileWarning], [CompileError])
compile waspDir outDir options = do
  compileWarnings <- maybeToList <$> warnIfDotEnvPresent waspDir
  appSpecOrCompileErrors <- analyzeProject waspDir options
  compileWarningsAndErrors <- case appSpecOrCompileErrors of
    Left analyzerErrors -> return (compileWarnings, analyzerErrors)
    Right appSpec -> generateCode appSpec outDir options
  return $ (compileWarnings, []) <> compileWarningsAndErrors

analyzeProject ::
  Path' Abs (Dir WaspProjectDir) ->
  CompileOptions ->
<<<<<<< HEAD
  IO (Either [CompileError] AS.AppSpec)
analyzeProject waspDir options = runExceptT $ do
  waspFilePath <- ExceptT $ left pure <$> findWaspFile waspDir
  declarations <- ExceptT $ left pure <$> analyzeWaspFileContent waspFilePath
  ExceptT $ constructAppSpec waspDir options declarations

generateCode ::
  AS.AppSpec ->
  Path' Abs (Dir ProjectRootDir) ->
  CompileOptions ->
  IO ([CompileError], [CompileWarning])
generateCode appSpec outDir options = do
  (generatorWarnings, generatorErrors) <- Generator.writeWebAppCode appSpec outDir (sendMessage options)
  let filteredWarnings = generatorWarningsFilter options generatorWarnings
  return (map show filteredWarnings, map show generatorErrors)
=======
  IO ([CompileWarning], Either (NonEmpty CompileError) AS.AppSpec)
analyzeWaspProject waspDir options = do
  maybeWaspFilePath <- findWaspFile waspDir
  appSpecOrAnalyzerErrors <- case maybeWaspFilePath of
    Nothing -> return $ Left $ fromList ["Couldn't find a single *.wasp file."]
    Just waspFilePath -> do
      waspFileContent <- readFile (SP.fromAbsFile waspFilePath)
      case Analyzer.analyze waspFileContent of
        Left analyzeError ->
          return $
            Left $
              fromList
                [ showCompilerErrorForTerminal
                    (waspFilePath, waspFileContent)
                    (getErrorMessageAndCtx analyzeError)
                ]
        Right decls -> do
          externalCodeFiles <-
            ExternalCode.readFiles (CompileOptions.externalCodeDirPath options)
          maybeDotEnvServerFile <- findDotEnvServer waspDir
          maybeDotEnvClientFile <- findDotEnvClient waspDir
          maybeMigrationsDir <- findMigrationsDir waspDir
          maybeUserDockerfileContents <- loadUserDockerfileContents waspDir
          return $
            Right
              AS.AppSpec
                { AS.decls = decls,
                  AS.externalCodeFiles = externalCodeFiles,
                  AS.externalCodeDirPath = CompileOptions.externalCodeDirPath options,
                  AS.migrationsDir = maybeMigrationsDir,
                  AS.dotEnvServerFile = maybeDotEnvServerFile,
                  AS.dotEnvClientFile = maybeDotEnvClientFile,
                  AS.isBuild = CompileOptions.isBuild options,
                  AS.userDockerfileContents = maybeUserDockerfileContents
                }
  analyzerWarnings <- warnIfDotEnvPresent waspDir
  return (analyzerWarnings, appSpecOrAnalyzerErrors)
>>>>>>> 1b129188

-- | Checks the wasp directory for potential problems, and issues warnings if any are found.
warnIfDotEnvPresent :: Path' Abs (Dir WaspProjectDir) -> IO (Maybe CompileWarning)
warnIfDotEnvPresent waspDir = (warningMessage <$) <$> findDotEnv waspDir
  where
    warningMessage = "Wasp .env files should be named .env.server or .env.client, depending on their use."

analyzeWaspFileContent :: Path' Abs File' -> IO (Either CompileError [AS.Decl])
analyzeWaspFileContent waspFilePath = do
  waspFileContent <- readFile (fromAbsFile waspFilePath)
  let declsOrAnalyzeError = Analyzer.analyze waspFileContent
  return $
    left
      (showCompilerErrorForTerminal (waspFilePath, waspFileContent) . getErrorMessageAndCtx)
      declsOrAnalyzeError

constructAppSpec ::
  Path' Abs (Dir WaspProjectDir) ->
  CompileOptions ->
  [AS.Decl] ->
  IO (Either [CompileError] AS.AppSpec)
constructAppSpec waspDir options decls = do
  externalServerCodeFiles <-
    ExternalCode.readFiles (CompileOptions.externalServerCodeDirPath options)
  externalClientCodeFiles <-
    ExternalCode.readFiles (CompileOptions.externalClientCodeDirPath options)
  maybeDotEnvServerFile <- findDotEnvServer waspDir
  maybeDotEnvClientFile <- findDotEnvClient waspDir
  maybeMigrationsDir <- findMigrationsDir waspDir
  let appSpec =
        AS.AppSpec
          { AS.decls = decls,
            AS.externalClientFiles = externalClientCodeFiles,
            AS.externalServerFiles = externalServerCodeFiles,
            AS.migrationsDir = maybeMigrationsDir,
            AS.dotEnvServerFile = maybeDotEnvServerFile,
            AS.dotEnvClientFile = maybeDotEnvClientFile,
            AS.isBuild = CompileOptions.isBuild options
          }
  return $ case validateAppSpec appSpec of
    [] -> Right appSpec
    validationErrors -> Left $ map show validationErrors

findWaspFile :: Path' Abs (Dir WaspProjectDir) -> IO (Either String (Path' Abs File'))
findWaspFile waspDir = do
  files <- fst <$> Util.IO.listDirectory waspDir
  return $ maybeToEither "Couldn't find a single *.wasp file." $ (waspDir </>) <$> find isWaspFile files
  where
    isWaspFile path =
      ".wasp" `isSuffixOf` toFilePath path
        && (length (toFilePath path) > length (".wasp" :: String))

findDotEnvServer :: Path' Abs (Dir WaspProjectDir) -> IO (Maybe (Path' Abs File'))
findDotEnvServer waspDir = findFileInWaspProjectDir waspDir dotEnvServer

findDotEnvClient :: Path' Abs (Dir WaspProjectDir) -> IO (Maybe (Path' Abs File'))
findDotEnvClient waspDir = findFileInWaspProjectDir waspDir dotEnvClient

findDotEnv :: Path' Abs (Dir WaspProjectDir) -> IO (Maybe (Path' Abs File'))
findDotEnv waspDir = findFileInWaspProjectDir waspDir [relfile|.env|]

findFileInWaspProjectDir ::
  Path' Abs (Dir WaspProjectDir) ->
  Path' (Rel WaspProjectDir) File' ->
  IO (Maybe (Path' Abs File'))
findFileInWaspProjectDir waspDir file = do
  let fileAbsFp = waspDir </> file
  fileExists <- doesFileExist $ toFilePath fileAbsFp
  return $ if fileExists then Just fileAbsFp else Nothing

findMigrationsDir ::
  Path' Abs (Dir WaspProjectDir) ->
  IO (Maybe (Path' Abs (Dir DbMigrationsDir)))
findMigrationsDir waspDir = do
<<<<<<< HEAD
  let migrationsAbsPath = waspDir </> dbMigrationsDirInWaspProjectDir
  migrationsExists <- doesDirectoryExist $ fromAbsDir migrationsAbsPath
  return $ if migrationsExists then Just migrationsAbsPath else Nothing
=======
  let migrationsAbsPath = waspDir SP.</> dbMigrationsDirInWaspProjectDir
  migrationsExists <- doesDirectoryExist $ SP.fromAbsDir migrationsAbsPath
  return $ if migrationsExists then Just migrationsAbsPath else Nothing

loadUserDockerfileContents :: Path' Abs (Dir WaspProjectDir) -> IO (Maybe Text)
loadUserDockerfileContents waspDir = do
  let dockerfileAbsPath = SP.toFilePath $ waspDir SP.</> [relfile|Dockerfile|]
  whenMaybeM (doesFileExist dockerfileAbsPath) $ T.IO.readFile dockerfileAbsPath

compileAndRenderDockerfile :: Path' Abs (Dir WaspProjectDir) -> CompileOptions -> IO (Either [CompileError] Text)
compileAndRenderDockerfile waspDir compileOptions = do
  (_, appSpecOrAnalyzerErrors) <- analyzeWaspProject waspDir compileOptions
  case appSpecOrAnalyzerErrors of
    Left errors -> return . Left . toList $ errors
    Right appSpec -> do
      dockerfileOrGeneratorErrors <- DockerGenerator.compileAndRenderDockerfile appSpec
      return $ left (map show . toList) dockerfileOrGeneratorErrors
>>>>>>> 1b129188
<|MERGE_RESOLUTION|>--- conflicted
+++ resolved
@@ -3,31 +3,20 @@
     Generator.start,
     ProjectRootDir,
     findWaspFile,
-<<<<<<< HEAD
     analyzeProject,
+    compileAndRenderDockerfile,
   )
 where
 
 import Control.Arrow
 import Control.Monad.Except
-import Data.List (find, isSuffixOf)
-import Data.Maybe (maybeToList)
-import StrongPath (Abs, Dir, File', Path', Rel, fromAbsDir, fromAbsFile, relfile, toFilePath, (</>))
-=======
-    analyzeWaspProject,
-    compileAndRenderDockerfile,
-  )
-where
-
-import Control.Arrow (left)
 import Control.Monad.Extra (whenMaybeM)
 import Data.List (find, isSuffixOf)
-import Data.List.NonEmpty (NonEmpty, fromList, toList)
+import Data.List.NonEmpty (toList)
+import Data.Maybe (maybeToList)
 import Data.Text (Text)
 import qualified Data.Text.IO as T.IO
-import StrongPath (Abs, Dir, File', Path', relfile)
-import qualified StrongPath as SP
->>>>>>> 1b129188
+import StrongPath (Abs, Dir, File', Path', Rel, fromAbsDir, fromAbsFile, relfile, toFilePath, (</>))
 import System.Directory (doesDirectoryExist, doesFileExist)
 import qualified Wasp.Analyzer as Analyzer
 import Wasp.Analyzer.AnalyzeError (getErrorMessageAndCtx)
@@ -66,7 +55,6 @@
 analyzeProject ::
   Path' Abs (Dir WaspProjectDir) ->
   CompileOptions ->
-<<<<<<< HEAD
   IO (Either [CompileError] AS.AppSpec)
 analyzeProject waspDir options = runExceptT $ do
   waspFilePath <- ExceptT $ left pure <$> findWaspFile waspDir
@@ -82,45 +70,6 @@
   (generatorWarnings, generatorErrors) <- Generator.writeWebAppCode appSpec outDir (sendMessage options)
   let filteredWarnings = generatorWarningsFilter options generatorWarnings
   return (map show filteredWarnings, map show generatorErrors)
-=======
-  IO ([CompileWarning], Either (NonEmpty CompileError) AS.AppSpec)
-analyzeWaspProject waspDir options = do
-  maybeWaspFilePath <- findWaspFile waspDir
-  appSpecOrAnalyzerErrors <- case maybeWaspFilePath of
-    Nothing -> return $ Left $ fromList ["Couldn't find a single *.wasp file."]
-    Just waspFilePath -> do
-      waspFileContent <- readFile (SP.fromAbsFile waspFilePath)
-      case Analyzer.analyze waspFileContent of
-        Left analyzeError ->
-          return $
-            Left $
-              fromList
-                [ showCompilerErrorForTerminal
-                    (waspFilePath, waspFileContent)
-                    (getErrorMessageAndCtx analyzeError)
-                ]
-        Right decls -> do
-          externalCodeFiles <-
-            ExternalCode.readFiles (CompileOptions.externalCodeDirPath options)
-          maybeDotEnvServerFile <- findDotEnvServer waspDir
-          maybeDotEnvClientFile <- findDotEnvClient waspDir
-          maybeMigrationsDir <- findMigrationsDir waspDir
-          maybeUserDockerfileContents <- loadUserDockerfileContents waspDir
-          return $
-            Right
-              AS.AppSpec
-                { AS.decls = decls,
-                  AS.externalCodeFiles = externalCodeFiles,
-                  AS.externalCodeDirPath = CompileOptions.externalCodeDirPath options,
-                  AS.migrationsDir = maybeMigrationsDir,
-                  AS.dotEnvServerFile = maybeDotEnvServerFile,
-                  AS.dotEnvClientFile = maybeDotEnvClientFile,
-                  AS.isBuild = CompileOptions.isBuild options,
-                  AS.userDockerfileContents = maybeUserDockerfileContents
-                }
-  analyzerWarnings <- warnIfDotEnvPresent waspDir
-  return (analyzerWarnings, appSpecOrAnalyzerErrors)
->>>>>>> 1b129188
 
 -- | Checks the wasp directory for potential problems, and issues warnings if any are found.
 warnIfDotEnvPresent :: Path' Abs (Dir WaspProjectDir) -> IO (Maybe CompileWarning)
@@ -150,6 +99,7 @@
   maybeDotEnvServerFile <- findDotEnvServer waspDir
   maybeDotEnvClientFile <- findDotEnvClient waspDir
   maybeMigrationsDir <- findMigrationsDir waspDir
+  maybeUserDockerfileContents <- loadUserDockerfileContents waspDir
   let appSpec =
         AS.AppSpec
           { AS.decls = decls,
@@ -158,7 +108,8 @@
             AS.migrationsDir = maybeMigrationsDir,
             AS.dotEnvServerFile = maybeDotEnvServerFile,
             AS.dotEnvClientFile = maybeDotEnvClientFile,
-            AS.isBuild = CompileOptions.isBuild options
+            AS.isBuild = CompileOptions.isBuild options,
+            AS.userDockerfileContents = maybeUserDockerfileContents
           }
   return $ case validateAppSpec appSpec of
     [] -> Right appSpec
@@ -195,26 +146,20 @@
   Path' Abs (Dir WaspProjectDir) ->
   IO (Maybe (Path' Abs (Dir DbMigrationsDir)))
 findMigrationsDir waspDir = do
-<<<<<<< HEAD
   let migrationsAbsPath = waspDir </> dbMigrationsDirInWaspProjectDir
   migrationsExists <- doesDirectoryExist $ fromAbsDir migrationsAbsPath
-  return $ if migrationsExists then Just migrationsAbsPath else Nothing
-=======
-  let migrationsAbsPath = waspDir SP.</> dbMigrationsDirInWaspProjectDir
-  migrationsExists <- doesDirectoryExist $ SP.fromAbsDir migrationsAbsPath
   return $ if migrationsExists then Just migrationsAbsPath else Nothing
 
 loadUserDockerfileContents :: Path' Abs (Dir WaspProjectDir) -> IO (Maybe Text)
 loadUserDockerfileContents waspDir = do
-  let dockerfileAbsPath = SP.toFilePath $ waspDir SP.</> [relfile|Dockerfile|]
+  let dockerfileAbsPath = toFilePath $ waspDir </> [relfile|Dockerfile|]
   whenMaybeM (doesFileExist dockerfileAbsPath) $ T.IO.readFile dockerfileAbsPath
 
 compileAndRenderDockerfile :: Path' Abs (Dir WaspProjectDir) -> CompileOptions -> IO (Either [CompileError] Text)
 compileAndRenderDockerfile waspDir compileOptions = do
-  (_, appSpecOrAnalyzerErrors) <- analyzeWaspProject waspDir compileOptions
+  appSpecOrAnalyzerErrors <- analyzeProject waspDir compileOptions
   case appSpecOrAnalyzerErrors of
-    Left errors -> return . Left . toList $ errors
+    Left errors -> return $ Left errors
     Right appSpec -> do
       dockerfileOrGeneratorErrors <- DockerGenerator.compileAndRenderDockerfile appSpec
-      return $ left (map show . toList) dockerfileOrGeneratorErrors
->>>>>>> 1b129188
+      return $ left (map show . toList) dockerfileOrGeneratorErrors
{-# LANGUAGE TypeApplications #-}

module Wasp.Generator.WebAppGenerator.OperationsGenerator
  ( genOperations,
  )
where

import Data.Aeson
  ( object,
    (.=),
  )
import Data.List (intercalate)
import Data.Maybe (fromJust)
import StrongPath (File', Path', Rel', parseRelFile, reldir, relfile, (</>))
import Wasp.AppSpec (AppSpec)
import qualified Wasp.AppSpec as AS
import qualified Wasp.AppSpec.Action as AS.Action
import qualified Wasp.AppSpec.Operation as AS.Operation
import qualified Wasp.AppSpec.Query as AS.Query
import Wasp.Generator.FileDraft (FileDraft)
import Wasp.Generator.Monad (Generator)
import qualified Wasp.Generator.ServerGenerator as ServerGenerator
import qualified Wasp.Generator.ServerGenerator.OperationsRoutesG as ServerOperationsRoutesG
import qualified Wasp.Generator.WebAppGenerator.Common as C
import qualified Wasp.Generator.WebAppGenerator.OperationsGenerator.ResourcesG as Resources
import Wasp.Util ((<++>))

genOperations :: AppSpec -> Generator [FileDraft]
genOperations spec =
  genQueries spec
    <++> genActions spec
    <++> Resources.genResources spec
    <++> return
      [ C.mkSrcTmplFd [relfile|operations/index.js|],
        C.mkSrcTmplFd [relfile|operations/actionCounter.js|]
      ]

genQueries :: AppSpec -> Generator [FileDraft]
genQueries spec =
  mapM (genQuery spec) (AS.getQueries spec)
<<<<<<< HEAD
    <++> return [C.mkSrcTmplFd [relfile|queries/index.js|]]
=======
    <++> return
      [ C.mkSrcTmplFd [relfile|queries/index.js|],
        C.mkSrcTmplFd [relfile|queries/core.js|]
      ]
>>>>>>> 8d5e25cc

genActions :: AppSpec -> Generator [FileDraft]
genActions spec =
  mapM (genAction spec) (AS.getActions spec)
<<<<<<< HEAD
    <++> return [C.mkSrcTmplFd [relfile|actions/index.js|]]
=======
    <++> return [C.mkSrcTmplFd [relfile|actions/core.js|]]
>>>>>>> 8d5e25cc

genQuery :: AppSpec -> (String, AS.Query.Query) -> Generator FileDraft
genQuery _ (queryName, query) = return $ C.mkTmplFdWithDstAndData tmplFile dstFile (Just tmplData)
  where
    tmplFile = C.asTmplFile [relfile|src/queries/_query.js|]

    dstFile = C.asWebAppFile $ [reldir|src/queries/|] </> fromJust (getOperationDstFileName operation)
    tmplData =
      object
        [ "queryRoute"
            .= ( ServerGenerator.operationsRouteInRootRouter
                   ++ "/"
                   ++ ServerOperationsRoutesG.operationRouteInOperationsRouter operation
               ),
          "entitiesArray" .= makeJsArrayOfEntityNames operation
        ]
    operation = AS.Operation.QueryOp queryName query

genAction :: AppSpec -> (String, AS.Action.Action) -> Generator FileDraft
genAction _ (actionName, action) = return $ C.mkTmplFdWithDstAndData tmplFile dstFile (Just tmplData)
  where
    tmplFile = C.asTmplFile [relfile|src/actions/_action.js|]

    dstFile = C.asWebAppFile $ [reldir|src/actions/|] </> fromJust (getOperationDstFileName operation)
    tmplData =
      object
        [ "actionRoute"
            .= ( ServerGenerator.operationsRouteInRootRouter
                   ++ "/"
                   ++ ServerOperationsRoutesG.operationRouteInOperationsRouter operation
               ),
          "entitiesArray" .= makeJsArrayOfEntityNames operation
        ]
    operation = AS.Operation.ActionOp actionName action

-- | Generates string that is JS array containing names (as strings) of entities being used by given operation.
--   E.g. "['Task', 'Project']"
makeJsArrayOfEntityNames :: AS.Operation.Operation -> String
makeJsArrayOfEntityNames operation = "[" ++ intercalate ", " entityStrings ++ "]"
  where
    entityStrings = maybe [] (map $ \x -> "'" ++ AS.refName x ++ "'") (AS.Operation.getEntities operation)

getOperationDstFileName :: AS.Operation.Operation -> Maybe (Path' Rel' File')
getOperationDstFileName operation = parseRelFile (AS.Operation.getName operation ++ ".js")<|MERGE_RESOLUTION|>--- conflicted
+++ resolved
@@ -38,23 +38,18 @@
 genQueries :: AppSpec -> Generator [FileDraft]
 genQueries spec =
   mapM (genQuery spec) (AS.getQueries spec)
-<<<<<<< HEAD
-    <++> return [C.mkSrcTmplFd [relfile|queries/index.js|]]
-=======
     <++> return
       [ C.mkSrcTmplFd [relfile|queries/index.js|],
         C.mkSrcTmplFd [relfile|queries/core.js|]
       ]
->>>>>>> 8d5e25cc
 
 genActions :: AppSpec -> Generator [FileDraft]
 genActions spec =
   mapM (genAction spec) (AS.getActions spec)
-<<<<<<< HEAD
-    <++> return [C.mkSrcTmplFd [relfile|actions/index.js|]]
-=======
-    <++> return [C.mkSrcTmplFd [relfile|actions/core.js|]]
->>>>>>> 8d5e25cc
+    <++> return
+      [ C.mkSrcTmplFd [relfile|actions/index.js|],
+        C.mkSrcTmplFd [relfile|actions/core.js|]
+      ]
 
 genQuery :: AppSpec -> (String, AS.Query.Query) -> Generator FileDraft
 genQuery _ (queryName, query) = return $ C.mkTmplFdWithDstAndData tmplFile dstFile (Just tmplData)

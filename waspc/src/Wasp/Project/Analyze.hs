module Wasp.Project.Analyze
  ( analyzeWaspProject,
    analyzeWaspFile,
    analyzeWaspFileContent,
  )
where

import Control.Arrow (ArrowChoice (left))
import Control.Monad.Except (ExceptT (ExceptT), runExceptT)
import Data.List (find, isSuffixOf)
import StrongPath (Abs, Dir, File', Path', toFilePath, (</>))
import qualified Wasp.Analyzer as Analyzer
import Wasp.Analyzer.AnalyzeError (getErrorMessageAndCtx)
import Wasp.Analyzer.Parser.Ctx (Ctx)
import qualified Wasp.AppSpec as AS
import Wasp.AppSpec.Valid (validateAppSpec)
import Wasp.CompileOptions (CompileOptions)
import qualified Wasp.CompileOptions as CompileOptions
import qualified Wasp.ConfigFile as CF
import Wasp.Error (showCompilerErrorForTerminal)
import qualified Wasp.ExternalCode as ExternalCode
import qualified Wasp.Generator.ConfigFile as G.CF
import Wasp.Project.Common (CompileError, WaspProjectDir)
import Wasp.Project.Db (makeDevDatabaseUrl)
import Wasp.Project.Db.Migrations (findMigrationsDir)
import Wasp.Project.Deployment (loadUserDockerfileContents)
import Wasp.Project.Env (readDotEnvClient, readDotEnvServer)
import Wasp.Util (maybeToEither)
import qualified Wasp.Util.IO as IOUtil

analyzeWaspProject ::
  Path' Abs (Dir WaspProjectDir) ->
  CompileOptions ->
  IO (Either [CompileError] AS.AppSpec)
analyzeWaspProject waspDir options = runExceptT $ do
  waspFilePath <- ExceptT $ Control.Arrow.left pure <$> findWaspFile waspDir
<<<<<<< HEAD
  declarations <- ExceptT $ Control.Arrow.left pure <$> analyzeWaspFile waspFilePath
  ExceptT $ constructAppSpec waspDir options declarations

analyzeWaspFile :: Path' Abs File' -> IO (Either CompileError [AS.Decl])
analyzeWaspFile waspFilePath = do
  waspFileContent <- IOUtil.readFile waspFilePath
  left (showCompilerErrorForTerminal (waspFilePath, waspFileContent))
    <$> analyzeWaspFileContent waspFileContent

analyzeWaspFileContent :: String -> IO (Either (String, Ctx) [AS.Decl])
analyzeWaspFileContent = return . left getErrorMessageAndCtx . Analyzer.analyze
=======
  declarations <- ExceptT $ analyzeWaspFileContent waspFilePath
  ExceptT $ constructAppSpec waspDir options declarations

analyzeWaspFileContent :: Path' Abs File' -> IO (Either [CompileError] [AS.Decl])
analyzeWaspFileContent waspFilePath = do
  waspFileContent <- IOUtil.readFile waspFilePath
  let declsOrAnalyzeError = Analyzer.analyze waspFileContent
  return $
    Control.Arrow.left
      (map (showCompilerErrorForTerminal (waspFilePath, waspFileContent) . getErrorMessageAndCtx))
      declsOrAnalyzeError
>>>>>>> c1d86b1f

constructAppSpec ::
  Path' Abs (Dir WaspProjectDir) ->
  CompileOptions ->
  [AS.Decl] ->
  IO (Either [CompileError] AS.AppSpec)
constructAppSpec waspDir options decls = do
  externalServerCodeFiles <-
    ExternalCode.readFiles (CompileOptions.externalServerCodeDirPath options)

  let externalClientCodeDirPath = CompileOptions.externalClientCodeDirPath options
  externalClientCodeFiles <- ExternalCode.readFiles externalClientCodeDirPath

  externalSharedCodeFiles <-
    ExternalCode.readFiles (CompileOptions.externalSharedCodeDirPath options)
  maybeMigrationsDir <- findMigrationsDir waspDir
  maybeUserDockerfileContents <- loadUserDockerfileContents waspDir
  configFiles <- CF.discoverConfigFiles waspDir G.CF.configFileRelocationMap
  let devDbUrl = makeDevDatabaseUrl waspDir decls
  serverEnvVars <- readDotEnvServer waspDir
  clientEnvVars <- readDotEnvClient waspDir
  let appSpec =
        AS.AppSpec
          { AS.decls = decls,
            AS.waspProjectDir = waspDir,
            AS.externalClientFiles = externalClientCodeFiles,
            AS.externalServerFiles = externalServerCodeFiles,
            AS.externalSharedFiles = externalSharedCodeFiles,
            AS.migrationsDir = maybeMigrationsDir,
            AS.devEnvVarsServer = serverEnvVars,
            AS.devEnvVarsClient = clientEnvVars,
            AS.isBuild = CompileOptions.isBuild options,
            AS.userDockerfileContents = maybeUserDockerfileContents,
            AS.configFiles = configFiles,
            AS.devDatabaseUrl = devDbUrl
          }
  return $ case validateAppSpec appSpec of
    [] -> Right appSpec
    validationErrors -> Left $ map show validationErrors

findWaspFile :: Path' Abs (Dir WaspProjectDir) -> IO (Either String (Path' Abs File'))
findWaspFile waspDir = do
  files <- fst <$> IOUtil.listDirectory waspDir
  return $ maybeToEither "Couldn't find a single *.wasp file." $ (waspDir </>) <$> find isWaspFile files
  where
    isWaspFile path =
      ".wasp"
        `isSuffixOf` toFilePath path
        && (length (toFilePath path) > length (".wasp" :: String))<|MERGE_RESOLUTION|>--- conflicted
+++ resolved
@@ -33,32 +33,18 @@
   CompileOptions ->
   IO (Either [CompileError] AS.AppSpec)
 analyzeWaspProject waspDir options = runExceptT $ do
-  waspFilePath <- ExceptT $ Control.Arrow.left pure <$> findWaspFile waspDir
-<<<<<<< HEAD
-  declarations <- ExceptT $ Control.Arrow.left pure <$> analyzeWaspFile waspFilePath
+  waspFilePath <- ExceptT $ left pure <$> findWaspFile waspDir
+  declarations <- ExceptT $ analyzeWaspFile waspFilePath
   ExceptT $ constructAppSpec waspDir options declarations
 
-analyzeWaspFile :: Path' Abs File' -> IO (Either CompileError [AS.Decl])
+analyzeWaspFile :: Path' Abs File' -> IO (Either [CompileError] [AS.Decl])
 analyzeWaspFile waspFilePath = do
   waspFileContent <- IOUtil.readFile waspFilePath
-  left (showCompilerErrorForTerminal (waspFilePath, waspFileContent))
+  left (map $ showCompilerErrorForTerminal (waspFilePath, waspFileContent))
     <$> analyzeWaspFileContent waspFileContent
 
-analyzeWaspFileContent :: String -> IO (Either (String, Ctx) [AS.Decl])
-analyzeWaspFileContent = return . left getErrorMessageAndCtx . Analyzer.analyze
-=======
-  declarations <- ExceptT $ analyzeWaspFileContent waspFilePath
-  ExceptT $ constructAppSpec waspDir options declarations
-
-analyzeWaspFileContent :: Path' Abs File' -> IO (Either [CompileError] [AS.Decl])
-analyzeWaspFileContent waspFilePath = do
-  waspFileContent <- IOUtil.readFile waspFilePath
-  let declsOrAnalyzeError = Analyzer.analyze waspFileContent
-  return $
-    Control.Arrow.left
-      (map (showCompilerErrorForTerminal (waspFilePath, waspFileContent) . getErrorMessageAndCtx))
-      declsOrAnalyzeError
->>>>>>> c1d86b1f
+analyzeWaspFileContent :: String -> IO (Either [(String, Ctx)] [AS.Decl])
+analyzeWaspFileContent = return . left (map getErrorMessageAndCtx) . Analyzer.analyze
 
 constructAppSpec ::
   Path' Abs (Dir WaspProjectDir) ->

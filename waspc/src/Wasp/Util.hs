{-# LANGUAGE GeneralisedNewtypeDeriving #-}

module Wasp.Util
  ( Checksum,
    camelToKebabCase,
    checksumFromString,
    getEnvVarDefinition,
    checksumFromText,
    checksumFromByteString,
    onFirst,
    toLowerFirst,
    toUpperFirst,
    headSafe,
    second3,
    jsonSet,
    indent,
    concatShortPrefixAndText,
    concatPrefixAndText,
    insertAt,
    leftPad,
    (<++>),
    (<:>),
    bytestringToHex,
    hexFromString,
    hexToString,
    checksumFromFilePath,
    checksumFromChecksums,
    ifM,
    unlessM,
    fromMaybeM,
    orIfNothing,
    orIfNothingM,
    kebabToCamelCase,
    maybeToEither,
    whenM,
<<<<<<< HEAD
    naiveTrimJSON,
    textToLazyBS,
=======
    trim,
>>>>>>> 15847212
  )
where

import Control.Applicative (liftA2)
import Control.Monad (unless, when)
import qualified Crypto.Hash.SHA256 as SHA256
import qualified Data.Aeson as Aeson
import qualified Data.ByteString as B
import qualified Data.ByteString.Lazy as BSL
import qualified Data.ByteString.UTF8 as BSU
import Data.Char (isSpace, isUpper, toLower, toUpper)
import qualified Data.HashMap.Strict as M
import Data.List (intercalate)
import Data.List.Split (splitOn, wordsBy)
import Data.Maybe (fromMaybe)
import Data.Text (Text)
import qualified Data.Text as T
import qualified Data.Text as Text
import qualified Data.Text.Encoding as TextEncoding
import qualified Data.Text.Lazy as TL
import qualified Data.Text.Lazy.Encoding as TLE
import StrongPath (File, Path')
import qualified StrongPath as SP
import Text.Printf (printf)

camelToKebabCase :: String -> String
camelToKebabCase "" = ""
camelToKebabCase camel@(camelHead : camelTail) = kebabHead : kebabTail
  where
    kebabHead = toLower camelHead
    kebabTail =
      concatMap
        (\(a, b) -> (if isCamelHump (a, b) then ['-'] else []) ++ [toLower b])
        (zip camel camelTail)
    isCamelHump (a, b) = (not . isUpper) a && isUpper b

kebabToCamelCase :: String -> String
kebabToCamelCase = concat . capitalizeAllWordsExceptForTheFirstOne . wordsBy (== '-')
  where
    capitalizeAllWordsExceptForTheFirstOne :: [String] -> [String]
    capitalizeAllWordsExceptForTheFirstOne [] = []
    capitalizeAllWordsExceptForTheFirstOne (firstWord : otherWords) = firstWord : map toUpperFirst otherWords

-- | Applies given function to the first element of the list.
--   If list is empty, returns empty list.
onFirst :: (a -> a) -> [a] -> [a]
onFirst _ [] = []
onFirst f (x : xs) = f x : xs

toLowerFirst :: String -> String
toLowerFirst = onFirst toLower

toUpperFirst :: String -> String
toUpperFirst = onFirst toUpper

headSafe :: [a] -> Maybe a
headSafe [] = Nothing
headSafe xs = Just (head xs)

second3 :: (b -> d) -> (a, b, c) -> (a, d, c)
second3 f (x, y, z) = (x, f y, z)

jsonSet :: Text.Text -> Aeson.Value -> Aeson.Value -> Aeson.Value
jsonSet key value (Aeson.Object o) = Aeson.Object $ M.insert key value o
jsonSet _ _ _ = error "Input JSON must be an object"

indent :: Int -> String -> String
indent numSpaces = intercalate "\n" . map (toEmptyStringIfAllWhiteSpace . (indentation ++)) . splitOn "\n"
  where
    indentation = replicate numSpaces ' '
    toEmptyStringIfAllWhiteSpace str
      | all isSpace str = ""
      | otherwise = str

-- | Given a prefix and text, concatenates them in the following manner:
-- <prefix> <text_line_1>
--          <text_line_2>
--              ...
--          <text_line_N>
--
-- __Examples__
--
-- @
-- >>> putStrLn $ concatShortPrefixAndText "Log: " "Written to file foo.txt"
-- Log: Written to file foo.txt
-- @
--
-- @
-- >>> putStrLn $ concatShortPrefixAndText "Log: " "Written to file foo.txt\nWritten to file bar.txt"
-- Log: Written to file foo.txt
--      Written to file bar.txt
-- @
concatShortPrefixAndText :: String -> String -> String
concatShortPrefixAndText prefix "" = prefix
concatShortPrefixAndText prefix text =
  let (l : ls) = lines text
   in prefix ++ l ++ if null ls then "" else "\n" ++ indent (length prefix) (intercalate "\n" ls)

-- | Given a prefix and text, concatenates them in the following manner:
-- - If just one line of text:
-- <prefix> <one_and_only_line_of_text>
-- - If multiple lines of text:
-- <prefix>
--   <text_line_1>
--   <text_line_2>
--       ...
--   <text_line_N>
--
-- __Examples__
--
-- @
-- >>> putStrLn $ concatPrefixAndText "Log messages from the somelog.txt file: " "Written to file foo.txt"
-- Log messages from the somelog.txt file: Written to file foo.txt
-- @
--
-- @
-- >>> putStrLn $ concatPrefixAndText "Log messages from the somelog.txt file:" "Written to file foo.txt\nWritten to file bar.txt"
-- Log messages from the somelog.txt file:
--   Written to file foo.txt
--   Written to file bar.txt
-- @
concatPrefixAndText :: String -> String -> String
concatPrefixAndText prefix text =
  if length (lines text) <= 1 then prefix ++ text else prefix ++ "\n" ++ indent 2 text

-- | Adds given element to the start of the given list until the list is of specified length.
-- leftPad ' ' 4 "hi" == "  hi"
-- leftPad ' ' 4 "hihihi" == "hihihi"
leftPad :: a -> Int -> [a] -> [a]
leftPad padElem n list = replicate (max 0 (n - length list)) padElem ++ list

-- | Inserts a given @theInsert@ list into the given @host@ list so that @theInsert@
-- starts at index @idx@ in the @host@.
-- Example: @insertAt "hi" 2 "hoho" == "hohiho"@
insertAt :: [a] -> Int -> [a] -> [a]
insertAt theInsert idx host =
  let (before, after) = splitAt idx host
   in before ++ theInsert ++ after

trim :: String -> String
trim = reverse . dropWhile isSpace . reverse . dropWhile isSpace

infixr 5 <++>

(<++>) :: Applicative f => f [a] -> f [a] -> f [a]
(<++>) = liftA2 (++)

infixr 5 <:>

(<:>) :: Applicative f => f a -> f [a] -> f [a]
(<:>) = liftA2 (:)

ifM :: Monad m => m Bool -> m a -> m a -> m a
ifM p x y = p >>= \b -> if b then x else y

whenM :: Monad m => m Bool -> m () -> m ()
whenM ma mb = ma >>= (`when` mb)

unlessM :: Monad m => m Bool -> m () -> m ()
unlessM ma mb = ma >>= (`unless` mb)

type Checksum = Hex

checksumFromString :: String -> Checksum
checksumFromString = bytestringToHex . SHA256.hash . BSU.fromString

checksumFromText :: Text -> Checksum
checksumFromText = bytestringToHex . SHA256.hash . TextEncoding.encodeUtf8

checksumFromByteString :: BSU.ByteString -> Checksum
checksumFromByteString = bytestringToHex . SHA256.hash

checksumFromFilePath :: Path' r (File f) -> IO Checksum
checksumFromFilePath = fmap checksumFromByteString . B.readFile . SP.toFilePath

checksumFromChecksums :: [Checksum] -> Checksum
checksumFromChecksums = checksumFromString . concatMap (\(Hex s) -> s)

newtype Hex = Hex String
  deriving (Show, Eq, Ord, Aeson.ToJSON, Aeson.FromJSON)

bytestringToHex :: B.ByteString -> Hex
bytestringToHex = Hex . concatMap (printf "%02x") . B.unpack

hexFromString :: String -> Hex
hexFromString = Hex

hexToString :: Hex -> String
hexToString (Hex s) = s

fromMaybeM :: (Monad m) => m a -> m (Maybe a) -> m a
fromMaybeM ma = (>>= maybe ma return)

orIfNothing :: Maybe a -> a -> a
orIfNothing = flip fromMaybe

orIfNothingM :: (Monad m) => m (Maybe a) -> m a -> m a
orIfNothingM = flip fromMaybeM

maybeToEither :: a -> Maybe b -> Either a b
maybeToEither leftValue = maybe (Left leftValue) Right

getEnvVarDefinition :: (String, String) -> String
getEnvVarDefinition (name, value) = concat [name, "=", value]

-- | Given a text containing a single instance of JSON and some text around it but no { or }, trim
-- it until just JSON is left.
-- Examples
--   naiveTrimJson "some text { \"a\": 5 } yay" == "{\"a\": 5 }"
--   naiveTrimJson "some {text} { \"a\": 5 }" -> won't work correctly.
naiveTrimJSON :: Text -> Text
naiveTrimJSON textContainingJson =
  T.reverse . T.dropWhile (/= '}') . T.reverse . T.dropWhile (/= '{') $ textContainingJson

textToLazyBS :: Text -> BSL.ByteString
textToLazyBS = TLE.encodeUtf8 . TL.fromStrict<|MERGE_RESOLUTION|>--- conflicted
+++ resolved
@@ -33,12 +33,9 @@
     kebabToCamelCase,
     maybeToEither,
     whenM,
-<<<<<<< HEAD
     naiveTrimJSON,
     textToLazyBS,
-=======
     trim,
->>>>>>> 15847212
   )
 where
 
@@ -224,7 +221,8 @@
 bytestringToHex = Hex . concatMap (printf "%02x") . B.unpack
 
 hexFromString :: String -> Hex
-hexFromString = Hex
+
+hexFromString
 
 hexToString :: Hex -> String
 hexToString (Hex s) = s

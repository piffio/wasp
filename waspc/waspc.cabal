cabal-version: 2.4

-- TODO:
--  - Rename wasp-cli back to just wasp.
--  - Manually updating exposed-modules, other-modules and data-files is tedious.
--    Consider using hpack, or maybe even hpack-dhall.

name:           waspc
version:        0.11.0
description:    Please see the README on GitHub at <https://github.com/wasp-lang/wasp/waspc#readme>
homepage:       https://github.com/wasp-lang/wasp/waspc#readme
bug-reports:    https://github.com/wasp-lang/wasp/issues
author:         Wasp Team
maintainer:     team@wasp-lang.dev
copyright:      Wasp, Inc.
license:        MIT
license-file:   LICENSE
build-type:     Simple
extra-source-files:
  README.md
  ChangeLog.md
data-files:
  -- NOTE: cabal has this weird rule that * doesn't capture file extension, nor can you provide just *,
  --   it has to be followed by extension, which is why we have to manually list all of the extensions,
  --   and also files with no extension.
  --   Check https://github.com/haskell/cabal/issues/5883 for more details.
  Generator/templates/Dockerfile
  Generator/templates/dockerignore
  Generator/templates/react-app/gitignore
  Generator/templates/react-app/npmrc
  Generator/templates/server/patches/*.patch
  Generator/templates/server/gitignore
  Generator/templates/server/npmrc
  Generator/templates/**/*.prisma
  Generator/templates/**/*.toml
  Generator/templates/**/*.ts
  Generator/templates/**/*.json
  Generator/templates/**/*.ico
  Generator/templates/**/*.html
  Generator/templates/**/*.md
  Generator/templates/**/*.js
  Generator/templates/**/*.jsx
  Generator/templates/**/*.tsx
  Generator/templates/**/*.mjs
  Generator/templates/**/*.png
  Cli/bash-completion
  Cli/templates/**/*.css
  Cli/templates/**/*.json
  Cli/templates/**/*.jsx
  Cli/templates/**/*.png
  Cli/templates/**/*.ts
  Cli/templates/basic/.gitignore
  Cli/templates/basic/.wasproot
  Cli/templates/basic/src/.waspignore
  Cli/templates/basic/main.wasp
  packages/deploy/dist/**/*.js
  packages/deploy/package.json
  packages/deploy/package-lock.json
  packages/ts-inspect/dist/**/*.js
  packages/ts-inspect/package.json
  packages/ts-inspect/package-lock.json
data-dir: data/

source-repository head
  type: git
  location: https://github.com/wasp-lang/wasp

common common-all
  default-language: Haskell2010
  ghc-options:
    -Wall
    -- -optP-Wno-nonportable-include-path avoids warning caused by .../autogen/cabal_macros.h. on OSX.
    -optP-Wno-nonportable-include-path
    -- -fwrite-ide-info and -hiedir=.hie tell GHC to write compile-time information about the code
    -- to .hie directory. This information can then be used by other tools, e.g. stan (static analyzer).
    -fwrite-ide-info -hiedir=.hie
  default-extensions:
    OverloadedStrings
    TemplateHaskell
    QuasiQuotes
    ScopedTypeVariables
    LambdaCase
    FlexibleContexts
    MultiParamTypeClasses
    DisambiguateRecordFields

common common-exe
  ghc-options:
    -threaded -rtsopts -with-rtsopts=-N

library
  import: common-all
  hs-source-dirs: src
  build-tool-depends:
      alex:alex
  build-depends:
    , base                  >= 4.7 && < 5
    , Glob                  ^>= 0.10.2
    , containers            ^>= 0.6.5
    , directory             ^>= 1.3.6 && < 1.4
    , dir-traverse          ^>= 0.2.3
    , filepath              ^>= 1.4.2
    , time                  ^>= 1.9.3
    , bytestring            ^>= 0.10.12
    , aeson                 ^>= 1.5.6
    , aeson-pretty          ^>= 0.8
    , text                  ^>= 1.2.4
    , template-haskell      ^>= 2.16.0
    , unordered-containers  ^>= 0.2.16
    , mtl                   ^>= 2.2.2
    , async                 ^>= 2.2.4
    , conduit               ^>= 1.3.4
    , exceptions            ^>= 0.10.4
    , split                 ^>= 0.2.3
    , conduit-extra         ^>= 1.3.5
    , process               ^>= 1.6.17
    , cryptohash-sha256     ^>= 0.11.102
    , mustache              ^>= 2.3.2
    , parsec                ^>= 3.1.14
    , path                  ^>= 0.9.2
    , path-io               ^>= 1.6.3
    , regex-tdfa            ^>= 1.3.1
    , strong-path           ^>= 1.1.4
    , unliftio              ^>= 0.2.20
    , utf8-string           ^>= 1.0.2
    , cryptonite            ^>= 0.29
    , fsnotify              ^>= 0.3.0
    , http-conduit          ^>= 2.3.8
    , uuid                  ^>= 1.3.15
    -- 'array' is used by code generated by Alex for src/Analyzer/Parser/Lexer.x
    , array                 ^>= 0.5.4
    , deepseq               ^>= 1.4.4
    , extra                 ^>= 1.7.10
    , dotenv                ^>= 0.10.0
    , network               ^>= 3.1.2
    , neat-interpolation    ^>=0.5.1.3
  other-modules: Paths_waspc
  exposed-modules:
    FilePath.Extra
    Wasp.AI.CodeAgent
    Wasp.AI.GenerateNewProject
    Wasp.AI.GenerateNewProject.Common
    Wasp.AI.GenerateNewProject.Common.Prompts
    Wasp.AI.GenerateNewProject.Entity
    Wasp.AI.GenerateNewProject.Operation
    Wasp.AI.GenerateNewProject.Page
    Wasp.AI.GenerateNewProject.Plan
    Wasp.AI.GenerateNewProject.Skeleton
    Wasp.AI.OpenAI
    Wasp.AI.OpenAI.ChatGPT
    Wasp.Analyzer
    Wasp.Analyzer.AnalyzeError
    Wasp.Analyzer.ErrorMessage
    Wasp.Analyzer.Evaluator
    Wasp.Analyzer.Evaluator.Bindings
    Wasp.Analyzer.Evaluator.Evaluation
    Wasp.Analyzer.Evaluator.Evaluation.Combinators
    Wasp.Analyzer.Evaluator.Evaluation.Internal
    Wasp.Analyzer.Evaluator.Evaluation.TypedDictExpr
    Wasp.Analyzer.Evaluator.Evaluation.TypedDictExpr.Combinators
    Wasp.Analyzer.Evaluator.Evaluation.TypedExpr
    Wasp.Analyzer.Evaluator.Evaluation.TypedExpr.Combinators
    Wasp.Analyzer.Evaluator.EvaluationError
    Wasp.Analyzer.Parser
    Wasp.Analyzer.Parser.AST
    Wasp.Analyzer.Parser.AST.PrettyPrinter
    Wasp.Analyzer.Parser.Ctx
    Wasp.Analyzer.Parser.ConcreteParser
    Wasp.Analyzer.Parser.ConcreteParser.ParseError
    Wasp.Analyzer.Parser.CST
    Wasp.Analyzer.Parser.CST.Traverse
    Wasp.Analyzer.Parser.ConcreteParser.ParserLib
    Wasp.Analyzer.Parser.Lexer
    Wasp.Analyzer.Parser.Lexer.Lexer
    Wasp.Analyzer.Parser.Lexer.Internal
    Wasp.Analyzer.Parser.ParseError
    Wasp.Analyzer.Parser.PrettyPrinter
    Wasp.Analyzer.Parser.AbstractParser
    Wasp.Analyzer.Parser.AbstractParser.Monad
    Wasp.Analyzer.Parser.SourceOffset
    Wasp.Analyzer.Parser.SourcePosition
    Wasp.Analyzer.Parser.SourceRegion
    Wasp.Analyzer.Parser.SourceSpan
    Wasp.Analyzer.Parser.Token
    Wasp.Analyzer.Parser.TokenSet
    Wasp.Analyzer.StdTypeDefinitions
    Wasp.Analyzer.StdTypeDefinitions.App.Dependency
    Wasp.Analyzer.StdTypeDefinitions.Entity
    Wasp.Analyzer.Type
    Wasp.Analyzer.TypeChecker
    Wasp.Analyzer.TypeChecker.AST
    Wasp.Analyzer.TypeChecker.Internal
    Wasp.Analyzer.TypeChecker.Monad
    Wasp.Analyzer.TypeChecker.TypeError
    Wasp.Analyzer.TypeDefinitions
    Wasp.Analyzer.TypeDefinitions.Class.HasCustomEvaluation
    Wasp.Analyzer.TypeDefinitions.Class.IsDeclType
    Wasp.Analyzer.TypeDefinitions.Class.IsEnumType
    Wasp.Analyzer.TypeDefinitions.Internal
    Wasp.Analyzer.TypeDefinitions.TH
    Wasp.Analyzer.TypeDefinitions.TH.Common
    Wasp.Analyzer.TypeDefinitions.TH.Decl
    Wasp.Analyzer.TypeDefinitions.TH.Enum
    Wasp.AppSpec
    Wasp.AppSpec.Action
    Wasp.AppSpec.Api
    Wasp.AppSpec.ApiNamespace
    Wasp.AppSpec.Crud
    Wasp.AppSpec.App
    Wasp.AppSpec.App.Auth
    Wasp.AppSpec.App.Auth.PasswordReset
    Wasp.AppSpec.App.Auth.EmailVerification
    Wasp.AppSpec.App.Client
    Wasp.AppSpec.App.Db
    Wasp.AppSpec.App.EmailSender
    Wasp.AppSpec.App.Dependency
    Wasp.AppSpec.App.Server
    Wasp.AppSpec.App.Wasp
    Wasp.AppSpec.App.WebSocket
    Wasp.AppSpec.ConfigFile
    Wasp.AppSpec.Core.Decl
    Wasp.AppSpec.Core.Ref
    Wasp.AppSpec.Entity
    Wasp.AppSpec.Entity.Field
    Wasp.AppSpec.ExternalCode
    Wasp.AppSpec.ExtImport
    Wasp.AppSpec.Job
    Wasp.AppSpec.JSON
    Wasp.AppSpec.Operation
    Wasp.AppSpec.Page
    Wasp.AppSpec.Query
    Wasp.AppSpec.Route
    Wasp.AppSpec.Valid
    Wasp.AppSpec.Util
    Wasp.CompileOptions
    Wasp.ConfigFile
    Wasp.Data
    Wasp.Db.Postgres
    Wasp.Error
    Wasp.Env
    Wasp.ExternalCode
    Wasp.JsImport
    Wasp.Generator
    Wasp.Generator.AuthProviders
    Wasp.Generator.AuthProviders.Common
    Wasp.Generator.AuthProviders.OAuth
    Wasp.Generator.AuthProviders.Local
    Wasp.Generator.AuthProviders.Email
    Wasp.Generator.Crud
    Wasp.Generator.Crud.Routes
    Wasp.Generator.Common
    Wasp.Generator.ConfigFile
    Wasp.Generator.ConfigFileGenerator
    Wasp.Generator.DbGenerator
    Wasp.Generator.DbGenerator.Common
    Wasp.Generator.DbGenerator.Jobs
    Wasp.Generator.DbGenerator.Operations
    Wasp.Generator.DockerGenerator
    Wasp.Generator.ExternalCodeGenerator
    Wasp.Generator.ExternalCodeGenerator.Common
    Wasp.Generator.ExternalCodeGenerator.Js
    Wasp.Generator.FileDraft
    Wasp.Generator.FileDraft.CopyDirFileDraft
    Wasp.Generator.FileDraft.CopyFileDraft
    Wasp.Generator.FileDraft.TemplateFileDraft
    Wasp.Generator.FileDraft.TextFileDraft
    Wasp.Generator.FileDraft.CopyAndModifyTextFileDraft
    Wasp.Generator.FileDraft.Writeable
    Wasp.Generator.FileDraft.WriteableMonad
    Wasp.Generator.Job
    Wasp.Generator.Job.Common
    Wasp.Generator.Job.IO
    Wasp.Generator.Job.IO.PrefixedWriter
    Wasp.Generator.Job.Process
    Wasp.Generator.JsImport
    Wasp.Generator.Monad
    Wasp.Generator.NpmDependencies
    Wasp.Generator.NpmInstall
    Wasp.Generator.ServerGenerator
    Wasp.Generator.ServerGenerator.JsImport
    Wasp.Generator.ServerGenerator.ApiRoutesG
    Wasp.Generator.ServerGenerator.AuthG
    Wasp.Generator.ServerGenerator.Auth.OAuthAuthG
    Wasp.Generator.ServerGenerator.Auth.LocalAuthG
    Wasp.Generator.ServerGenerator.Auth.EmailAuthG
    Wasp.Generator.ServerGenerator.Db.Seed
    Wasp.Generator.ServerGenerator.EmailSenderG
    Wasp.Generator.ServerGenerator.EmailSender.Providers
    Wasp.Generator.ServerGenerator.Common
    Wasp.Generator.ServerGenerator.ConfigG
    Wasp.Generator.ServerGenerator.ExternalCodeGenerator
    Wasp.Generator.ServerGenerator.JobGenerator
    Wasp.Generator.ServerGenerator.OperationsG
    Wasp.Generator.ServerGenerator.OperationsRoutesG
    Wasp.Generator.ServerGenerator.Setup
    Wasp.Generator.ServerGenerator.Start
    Wasp.Generator.ServerGenerator.WebSocketG
    Wasp.Generator.ServerGenerator.CrudG
    Wasp.Generator.Setup
    Wasp.Generator.Start
    Wasp.Generator.Templates
    Wasp.Generator.Test
    Wasp.Generator.WebAppGenerator
    Wasp.Generator.WebAppGenerator.JsImport
    Wasp.Generator.WebAppGenerator.AuthG
    Wasp.Generator.WebAppGenerator.Auth.AuthFormsG
    Wasp.Generator.WebAppGenerator.Auth.OAuthAuthG
    Wasp.Generator.WebAppGenerator.Auth.LocalAuthG
    Wasp.Generator.WebAppGenerator.Auth.EmailAuthG
    Wasp.Generator.WebAppGenerator.Auth.Common
    Wasp.Generator.WebAppGenerator.Common
    Wasp.Generator.WebAppGenerator.ExternalCodeGenerator
    Wasp.Generator.WebAppGenerator.OperationsGenerator
    Wasp.Generator.WebAppGenerator.OperationsGenerator.ResourcesG
    Wasp.Generator.WebAppGenerator.RouterGenerator
    Wasp.Generator.WebAppGenerator.Setup
    Wasp.Generator.WebAppGenerator.Start
    Wasp.Generator.WebAppGenerator.Test
    Wasp.Generator.WebSocket
    Wasp.Generator.WebAppGenerator.CrudG
    Wasp.Generator.WriteFileDrafts
    Wasp.Node.Version
<<<<<<< HEAD
    Wasp.Message
    Wasp.NpmDependency
=======
    Wasp.Package
>>>>>>> afb148e1
    Wasp.Project
    Wasp.Project.Analyze
    Wasp.Project.Common
    Wasp.Project.Db
    Wasp.Project.Db.Migrations
    Wasp.Project.Db.Dev
    Wasp.Project.Db.Dev.Postgres
    Wasp.Project.Deployment
    Wasp.Project.Env
    Wasp.Project.WebApp
    Wasp.Psl.Ast.Model
    Wasp.Psl.Generator.Model
    Wasp.Psl.Parser.Model
    Wasp.Psl.Util
    Wasp.SemanticVersion
    Wasp.TypeScript
    Wasp.Util
    Wasp.Util.Network.Socket
    Wasp.Util.Control.Monad
    Wasp.Util.Fib
    Wasp.Util.IO
    Wasp.Util.Terminal
    Wasp.Util.FilePath
    Wasp.WaspignoreFile
    Wasp.Version

library waspls
  import: common-all
  hs-source-dirs: waspls/src
  exposed-modules:
    Control.Monad.Log
    Control.Monad.Log.Class
    Wasp.LSP.Debouncer
    Wasp.LSP.Server
    Wasp.LSP.ServerState
    Wasp.LSP.ServerConfig
    Wasp.LSP.ServerM
    Wasp.LSP.ExtImport
    Wasp.LSP.Handlers
    Wasp.LSP.Diagnostic
    Wasp.LSP.Completion
    Wasp.LSP.GotoDefinition
    Wasp.LSP.Reactor
    Wasp.LSP.Completions.Common
    Wasp.LSP.Completions.DictKeyCompletion
    Wasp.LSP.Completions.ExprCompletion
    Wasp.LSP.SignatureHelp
    Wasp.LSP.Syntax
    Wasp.LSP.TypeInference
    Wasp.LSP.Util
  build-depends:
      base
    , aeson
    , aeson-pretty
    , deepseq
    , data-default ^>=0.7.1.1
    , hslogger ^>=1.3.1.0
    , lens ^>=5.1
    , lsp ^>=1.4.0.0
    , lsp-types ^>=1.4.0.1
    , stm ^>=2.5.1.0
    , stm-containers ^>=1.2
    , hashable ^>=1.3.5.0
    , unordered-containers
    , strong-path
    , path
    , async ^>=2.2.4
    , unliftio-core
    , mtl
    , text
    , transformers ^>=0.5.6.2
    , utf8-string
    , unordered-containers
    , waspc

library cli-lib
  import: common-all
  hs-source-dirs: cli/src
  build-depends:
      directory
    , base
    , filepath
    , time
    , aeson
    , mtl
    , async
    , exceptions
    , cryptonite
    , fsnotify
    , http-conduit
    , optparse-applicative ^>=0.17.0.0
    , path
    , path-io
    , process
    , strong-path
    , text
    , utf8-string
    , uuid
    , waspc
    , waspls
    , neat-interpolation
    , unliftio ^>= 0.2.20
    , bytestring ^>= 0.10.12
    , tar ^>=0.5.1.1
    , zlib ^>=0.6.3.0
    , temporary ^>=1.3
  other-modules: Paths_waspc
  exposed-modules:
    Wasp.Cli.Command
    Wasp.Cli.FileSystem
    Wasp.Cli.Archive
    Wasp.Cli.Command.BashCompletion
    Wasp.Cli.Command.Build
    Wasp.Cli.Command.Call
    Wasp.Cli.Command.Clean
    Wasp.Cli.Command.Uninstall
    Wasp.Cli.Command.Common
    Wasp.Cli.Command.Compile
    Wasp.Cli.Command.CreateNewProject
    Wasp.Cli.Command.CreateNewProject.AI
    Wasp.Cli.Command.CreateNewProject.ArgumentsParser
    Wasp.Cli.Command.CreateNewProject.Common
    Wasp.Cli.Command.CreateNewProject.ProjectDescription
    Wasp.Cli.Command.CreateNewProject.StarterTemplates
    Wasp.Cli.Command.CreateNewProject.StarterTemplates.Local
    Wasp.Cli.Command.CreateNewProject.StarterTemplates.Remote
    Wasp.Cli.Command.CreateNewProject.StarterTemplates.Remote.Github
    Wasp.Cli.Command.CreateNewProject.StarterTemplates.Templating
    Wasp.Cli.Command.Db
    Wasp.Cli.Command.Db.Migrate
    Wasp.Cli.Command.Db.Reset
    Wasp.Cli.Command.Db.Seed
    Wasp.Cli.Command.Db.Studio
    Wasp.Cli.Command.Deps
    Wasp.Cli.Command.Deploy
    Wasp.Cli.Command.Dockerfile
    Wasp.Cli.Command.Info
    Wasp.Cli.Command.Require
    Wasp.Cli.Command.Start
    Wasp.Cli.Command.Start.Db
    Wasp.Cli.Command.Telemetry
    Wasp.Cli.Command.Telemetry.Common
    Wasp.Cli.Command.Telemetry.Project
    Wasp.Cli.Command.Telemetry.User
    Wasp.Cli.Command.Test
    Wasp.Cli.Command.Watch
    Wasp.Cli.Command.WaspLS
    Wasp.Cli.Common
    Wasp.Cli.Terminal
    Wasp.Cli.Command.Message
    Wasp.Cli.Message
    Wasp.Cli.Interactive
    Wasp.Cli.GithubRepo

executable wasp-cli
  import: common-all, common-exe
  hs-source-dirs: cli/exe
  main-is: Main.hs
  build-depends:
      base
    , async
    , waspc
    , cli-lib
    , with-utf8 ^>= 1.0.2
  other-modules:
      Paths_waspc

test-suite waspc-test
  import: common-all, common-exe
  type: exitcode-stdio-1.0
  hs-source-dirs: test
  main-is: TastyDiscoverDriver.hs
  build-tool-depends:
    tasty-discover:tasty-discover
  build-depends:
    , aeson
    , base
    , Diff                  ^>= 0.4.1
    , deepseq
    , filepath
    , mtl
    , parsec
    , path
    , split
    , strong-path
    , text
    , unordered-containers
    , bytestring
    , waspc
    , QuickCheck            ^>= 2.14
    , tasty                 ^>= 1.4.2
    -- tasty-hspec 1.1.7 introduces breaking changes, which is why we have < 1.1.7 .
    , tasty-hspec           >= 1.1 && < 1.1.7
    , tasty-quickcheck      ^>= 0.10
    , tasty-golden          ^>= 2.3.5
  other-modules:
    Analyzer.Evaluation.EvaluationErrorTest
    Analyzer.EvaluatorTest
    Analyzer.Parser.ConcreteParserTest
    Analyzer.Parser.CST.TraverseTest
    Analyzer.Parser.ParseErrorTest
    Analyzer.Parser.SourcePositionTest
    Analyzer.ParserTest
    Analyzer.TestUtil
    Analyzer.TypeChecker.InternalTest
    Analyzer.TypeCheckerTest
    AnalyzerTest
    AppSpec.ValidTest
    AppSpec.EntityTest
    ErrorTest
    FilePath.ExtraTest
    Fixtures
    Generator.DbGeneratorTest
    Generator.ExternalCodeGenerator.JsTest
    Generator.FileDraft.CopyFileDraftTest
    Generator.FileDraft.CopyAndModifyTextFileDraftTest
    Generator.FileDraft.TemplateFileDraftTest
    Generator.MockWriteableMonad
    Generator.WebAppGeneratorTest
    Generator.WriteFileDraftsTest
    Generator.JsImportTest
    Generator.CrudTest
    Generator.CommonTest
    Psl.Common.ModelTest
    Psl.Generator.ModelTest
    Psl.Parser.ModelTest
    Test.Util
    Util.FibTest
    Util.Control.MonadTest
    UtilTest
    Util.Diff
    Util.FilePathTest
    SemanticVersionTest
    WaspignoreFileTest
    Paths_waspc
    Generator.NpmDependenciesTest
    JsImportTest

test-suite waspls-test
  import: common-all, common-exe
  type: exitcode-stdio-1.0
  hs-source-dirs: waspls/test
  main-is: TastyDiscoverDriver.hs
  build-tool-depends:
    tasty-discover:tasty-discover
  build-depends:
    , base
    , waspc
    , waspls
    , lens                  ^>=5.1
    , lsp                   ^>=1.4.0.0
    , lsp-types             ^>=1.4.0.1
    , mtl
    , QuickCheck            ^>= 2.14
    , tasty                 ^>= 1.4.2
    -- tasty-hspec 1.1.7 introduces breaking changes, which is why we have < 1.1.7 .
    , tasty-hspec           >= 1.1 && < 1.1.7
    , tasty-golden          ^>= 2.3.5
    , bytestring
    , filepath
  other-modules:
    Wasp.LSP.CompletionTest
    Wasp.LSP.DebouncerTest

test-suite cli-test
  import: common-all, common-exe
  type: exitcode-stdio-1.0
  hs-source-dirs: cli/test
  main-is: TastyDiscoverDriver.hs
  build-tool-depends:
    tasty-discover:tasty-discover
  build-depends:
    , base
    , waspc
    , cli-lib
    , QuickCheck            ^>= 2.14
    , tasty                 ^>= 1.4.2
    -- tasty-hspec 1.1.7 introduces breaking changes, which is why we have < 1.1.7 .
    , tasty-hspec           >= 1.1 && < 1.1.7
    , tasty-quickcheck      ^>= 0.10
  other-modules:
    DbMigrateTest
    TerminalTest
    Paths_waspc
    Wasp.Cli.Command.Telemetry.ProjectTest

test-suite e2e-test
  import: common-all, common-exe
  type: exitcode-stdio-1.0
  hs-source-dirs: e2e-test
  main-is: Main.hs
  build-tool-depends: waspc:wasp-cli
  build-depends:
    , waspc
    , aeson
    , directory
    , base
    , filepath
    , strong-path
    , text
    , mtl
    , bytestring
    , dir-traverse
    , aeson-pretty
    , process
    , tasty                 ^>= 1.4.2
    -- tasty-hspec 1.1.7 introduces breaking changes, which is why we have < 1.1.7 .
    , tasty-hspec           >= 1.1 && < 1.1.7
    , tasty-golden          ^>= 2.3.5
  other-modules:
    Common
    GoldenTest
    ShellCommands
    Util
    Tests.WaspBuildTest
    Tests.WaspCompileTest
    Tests.WaspJobTest
    Tests.WaspMigrateTest
    Tests.WaspNewTest
    Tests.WaspComplexTest<|MERGE_RESOLUTION|>--- conflicted
+++ resolved
@@ -319,13 +319,10 @@
     Wasp.Generator.WebSocket
     Wasp.Generator.WebAppGenerator.CrudG
     Wasp.Generator.WriteFileDrafts
+    Wasp.Message
     Wasp.Node.Version
-<<<<<<< HEAD
-    Wasp.Message
     Wasp.NpmDependency
-=======
     Wasp.Package
->>>>>>> afb148e1
     Wasp.Project
     Wasp.Project.Analyze
     Wasp.Project.Common

{-# LANGUAGE TupleSections #-}

module Wasp.Cli.Command.CreateNewProject.StarterTemplates
<<<<<<< HEAD
  ( getStarterTemplateNames,
    StarterTemplateName (..),
    findTemplateNameByString,
    defaultStarterTemplateName,
    readWaspProjectSkeletonFiles,
=======
  ( getStarterTemplates,
    StarterTemplate (..),
    TemplateMetadata (..),
    findTemplateByString,
    defaultStarterTemplate,
>>>>>>> 0e5e6538
  )
where

import Data.Either (fromRight)
import Data.Foldable (find)
<<<<<<< HEAD
import Data.Text (Text)
import StrongPath (File', Path, Rel, System, reldir, (</>))
import Wasp.Cli.Command.CreateNewProject.StarterTemplates.Remote.Github (starterTemplateGithubRepo)
import Wasp.Cli.Common (WaspProjectDir)
import qualified Wasp.Cli.GithubRepo as GR
import qualified Wasp.Data as Data
import Wasp.Util.IO (listDirectoryDeep, readFileStrict)

data StarterTemplateName
  = RemoteStarterTemplate String
  | LocalStarterTemplate String
  | AiGeneratedStarterTemplate
  deriving (Eq)

instance Show StarterTemplateName where
  show (RemoteStarterTemplate templateName) = templateName
  show (LocalStarterTemplate templateName) = templateName
  show AiGeneratedStarterTemplate = "ai-generated (experimental)"

getStarterTemplateNames :: IO [StarterTemplateName]
getStarterTemplateNames = do
  remoteTemplates <- fromRight [] <$> fetchRemoteStarterTemplateNames
  return $ localTemplates ++ remoteTemplates ++ [AiGeneratedStarterTemplate]
=======
import qualified Wasp.Cli.Command.CreateNewProject.StarterTemplates.Remote.Github as Github
import qualified Wasp.Cli.Interactive as Interactive

data StarterTemplate = RemoteStarterTemplate TemplateMetadata | LocalStarterTemplate TemplateMetadata
  deriving (Eq)

data TemplateMetadata = TemplateMetadata
  { _name :: String,
    _path :: String,
    _description :: String
  }
  deriving (Eq, Show)

instance Show StarterTemplate where
  show (RemoteStarterTemplate TemplateMetadata {_name = title}) = title
  show (LocalStarterTemplate TemplateMetadata {_name = title}) = title

instance Interactive.Option StarterTemplate where
  showOption = show
  showOptionDescription (RemoteStarterTemplate TemplateMetadata {_description = description}) = Just description
  showOptionDescription (LocalStarterTemplate TemplateMetadata {_description = description}) = Just description

getStarterTemplates :: IO [StarterTemplate]
getStarterTemplates = do
  remoteTemplates <- fromRight [] <$> fetchRemoteStarterTemplates
  return $ localTemplates ++ remoteTemplates
>>>>>>> 0e5e6538

fetchRemoteStarterTemplates :: IO (Either String [StarterTemplate])
fetchRemoteStarterTemplates = do
  fmap extractTemplateNames <$> Github.fetchRemoteTemplatesGithubData
  where
    extractTemplateNames :: [Github.RemoteTemplateGithubData] -> [StarterTemplate]
    -- Each folder in the repo is a template.
<<<<<<< HEAD
    extractTemplateNames = map (RemoteStarterTemplate . GR._name) . filter ((== GR.Folder) . GR._type)

localTemplates :: [StarterTemplateName]
localTemplates = [defaultStarterTemplateName]

defaultStarterTemplateName :: StarterTemplateName
defaultStarterTemplateName = LocalStarterTemplate "basic"

findTemplateNameByString :: [StarterTemplateName] -> String -> Maybe StarterTemplateName
findTemplateNameByString templateNames query = find ((== query) . show) templateNames

readWaspProjectSkeletonFiles :: IO [(Path System (Rel WaspProjectDir) File', Text)]
readWaspProjectSkeletonFiles = do
  skeletonFilesDir <- (</> [reldir|Cli/templates/skeleton|]) <$> Data.getAbsDataDirPath
  skeletonFilePaths <- listDirectoryDeep skeletonFilesDir
  mapM (\path -> (path,) <$> readFileStrict (skeletonFilesDir </> path)) skeletonFilePaths
=======
    extractTemplateNames =
      map
        ( \metadata ->
            RemoteStarterTemplate $
              TemplateMetadata
                { _name = Github._name metadata,
                  _path = Github._path metadata,
                  _description = Github._description metadata
                }
        )

localTemplates :: [StarterTemplate]
localTemplates = [defaultStarterTemplate]

defaultStarterTemplate :: StarterTemplate
defaultStarterTemplate = LocalStarterTemplate $ TemplateMetadata {_name = "basic", _path = "basic", _description = "Simple starter template with a single page."}

findTemplateByString :: [StarterTemplate] -> String -> Maybe StarterTemplate
findTemplateByString templates query = find ((== query) . show) templates
>>>>>>> 0e5e6538
<|MERGE_RESOLUTION|>--- conflicted
+++ resolved
@@ -1,76 +1,54 @@
 {-# LANGUAGE TupleSections #-}
 
 module Wasp.Cli.Command.CreateNewProject.StarterTemplates
-<<<<<<< HEAD
-  ( getStarterTemplateNames,
-    StarterTemplateName (..),
-    findTemplateNameByString,
-    defaultStarterTemplateName,
-    readWaspProjectSkeletonFiles,
-=======
   ( getStarterTemplates,
     StarterTemplate (..),
-    TemplateMetadata (..),
+    DirBasedTemplateMetadata (..),
     findTemplateByString,
     defaultStarterTemplate,
->>>>>>> 0e5e6538
+    readWaspProjectSkeletonFiles,
   )
 where
 
 import Data.Either (fromRight)
 import Data.Foldable (find)
-<<<<<<< HEAD
 import Data.Text (Text)
 import StrongPath (File', Path, Rel, System, reldir, (</>))
-import Wasp.Cli.Command.CreateNewProject.StarterTemplates.Remote.Github (starterTemplateGithubRepo)
+import qualified Wasp.Cli.Command.CreateNewProject.StarterTemplates.Remote.Github as Github
 import Wasp.Cli.Common (WaspProjectDir)
-import qualified Wasp.Cli.GithubRepo as GR
+import qualified Wasp.Cli.Interactive as Interactive
 import qualified Wasp.Data as Data
 import Wasp.Util.IO (listDirectoryDeep, readFileStrict)
 
-data StarterTemplateName
-  = RemoteStarterTemplate String
-  | LocalStarterTemplate String
+data StarterTemplate
+  = RemoteStarterTemplate DirBasedTemplateMetadata
+  | LocalStarterTemplate DirBasedTemplateMetadata
   | AiGeneratedStarterTemplate
   deriving (Eq)
 
-instance Show StarterTemplateName where
-  show (RemoteStarterTemplate templateName) = templateName
-  show (LocalStarterTemplate templateName) = templateName
-  show AiGeneratedStarterTemplate = "ai-generated (experimental)"
-
-getStarterTemplateNames :: IO [StarterTemplateName]
-getStarterTemplateNames = do
-  remoteTemplates <- fromRight [] <$> fetchRemoteStarterTemplateNames
-  return $ localTemplates ++ remoteTemplates ++ [AiGeneratedStarterTemplate]
-=======
-import qualified Wasp.Cli.Command.CreateNewProject.StarterTemplates.Remote.Github as Github
-import qualified Wasp.Cli.Interactive as Interactive
-
-data StarterTemplate = RemoteStarterTemplate TemplateMetadata | LocalStarterTemplate TemplateMetadata
-  deriving (Eq)
-
-data TemplateMetadata = TemplateMetadata
+data DirBasedTemplateMetadata = DirBasedTemplateMetadata
   { _name :: String,
-    _path :: String,
+    _path :: String, -- Path to a directory containing template files.
     _description :: String
   }
   deriving (Eq, Show)
 
 instance Show StarterTemplate where
-  show (RemoteStarterTemplate TemplateMetadata {_name = title}) = title
-  show (LocalStarterTemplate TemplateMetadata {_name = title}) = title
+  show (RemoteStarterTemplate metadata) = _name metadata
+  show (LocalStarterTemplate metadata) = _name metadata
+  show AiGeneratedStarterTemplate = "ai-generated"
 
 instance Interactive.Option StarterTemplate where
   showOption = show
-  showOptionDescription (RemoteStarterTemplate TemplateMetadata {_description = description}) = Just description
-  showOptionDescription (LocalStarterTemplate TemplateMetadata {_description = description}) = Just description
+  showOptionDescription (RemoteStarterTemplate metadata) = Just $ _description metadata
+  showOptionDescription (LocalStarterTemplate metadata) = Just $ _description metadata
+  showOptionDescription AiGeneratedStarterTemplate =
+    Just "[experimental] Describe an app in a couple of sentences and have ChatGPT generate initial code for you."
 
 getStarterTemplates :: IO [StarterTemplate]
 getStarterTemplates = do
   remoteTemplates <- fromRight [] <$> fetchRemoteStarterTemplates
-  return $ localTemplates ++ remoteTemplates
->>>>>>> 0e5e6538
+  return $ localTemplates ++ remoteTemplates ++ [AiGeneratedStarterTemplate]
 
 fetchRemoteStarterTemplates :: IO (Either String [StarterTemplate])
 fetchRemoteStarterTemplates = do
@@ -78,29 +56,11 @@
   where
     extractTemplateNames :: [Github.RemoteTemplateGithubData] -> [StarterTemplate]
     -- Each folder in the repo is a template.
-<<<<<<< HEAD
-    extractTemplateNames = map (RemoteStarterTemplate . GR._name) . filter ((== GR.Folder) . GR._type)
-
-localTemplates :: [StarterTemplateName]
-localTemplates = [defaultStarterTemplateName]
-
-defaultStarterTemplateName :: StarterTemplateName
-defaultStarterTemplateName = LocalStarterTemplate "basic"
-
-findTemplateNameByString :: [StarterTemplateName] -> String -> Maybe StarterTemplateName
-findTemplateNameByString templateNames query = find ((== query) . show) templateNames
-
-readWaspProjectSkeletonFiles :: IO [(Path System (Rel WaspProjectDir) File', Text)]
-readWaspProjectSkeletonFiles = do
-  skeletonFilesDir <- (</> [reldir|Cli/templates/skeleton|]) <$> Data.getAbsDataDirPath
-  skeletonFilePaths <- listDirectoryDeep skeletonFilesDir
-  mapM (\path -> (path,) <$> readFileStrict (skeletonFilesDir </> path)) skeletonFilePaths
-=======
     extractTemplateNames =
       map
         ( \metadata ->
             RemoteStarterTemplate $
-              TemplateMetadata
+              DirBasedTemplateMetadata
                 { _name = Github._name metadata,
                   _path = Github._path metadata,
                   _description = Github._description metadata
@@ -111,8 +71,19 @@
 localTemplates = [defaultStarterTemplate]
 
 defaultStarterTemplate :: StarterTemplate
-defaultStarterTemplate = LocalStarterTemplate $ TemplateMetadata {_name = "basic", _path = "basic", _description = "Simple starter template with a single page."}
+defaultStarterTemplate =
+  LocalStarterTemplate $
+    DirBasedTemplateMetadata
+      { _name = "basic",
+        _path = "basic",
+        _description = "Simple starter template with a single page."
+      }
 
 findTemplateByString :: [StarterTemplate] -> String -> Maybe StarterTemplate
 findTemplateByString templates query = find ((== query) . show) templates
->>>>>>> 0e5e6538
+
+readWaspProjectSkeletonFiles :: IO [(Path System (Rel WaspProjectDir) File', Text)]
+readWaspProjectSkeletonFiles = do
+  skeletonFilesDir <- (</> [reldir|Cli/templates/skeleton|]) <$> Data.getAbsDataDirPath
+  skeletonFilePaths <- listDirectoryDeep skeletonFilesDir
+  mapM (\path -> (path,) <$> readFileStrict (skeletonFilesDir </> path)) skeletonFilePaths
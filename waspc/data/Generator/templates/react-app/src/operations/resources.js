import { queryClientInitialized } from '../queryClient'
import { makeCounter } from './counter'

// Map where key is resource name and value is Set
// containing query ids of all the queries that use
// that resource.
const resourceToQueryCacheKeys = new Map()

// A counter that counts how many actions are currently in progress that will
// invalidate a given queryCacheKey. It helps us stop premature invalidation and
// UI flickering after optimistic updates.
const actionCounter = makeCounter(
  (queryCacheKey) => Array.isArray(queryCacheKey) ? queryCacheKey[0] : queryCacheKey
)

/**
 * Remembers that specified query is using specified resources.
 * If called multiple times for same query, resources are added, not reset.
 * @param {string} queryCacheKey - Unique key under used to identify query in the cache.
 * @param {string[]} resources - Names of resources that query is using.
 */
export function addResourcesUsedByQuery(queryCacheKey, resources) {
  for (const resource of resources) {
    let cacheKeys = resourceToQueryCacheKeys.get(resource)
    if (!cacheKeys) {
      cacheKeys = new Set()
      resourceToQueryCacheKeys.set(resource, cacheKeys)
    }
    cacheKeys.add(queryCacheKey)
  }
}

<<<<<<< HEAD
export function registerActionInProgress(optimisticallyUpdatedCacheKeys) {
  optimisticallyUpdatedCacheKeys.forEach(queryCachekey => actionCounter.increment(queryCachekey))
}

export async function registerActionDone(resources, optimisticallyUpdatedCacheKeys) {
  optimisticallyUpdatedCacheKeys.forEach(queryCacheKey => actionCounter.decrement(queryCacheKey))
  await invalidateQueriesUsing(resources)
=======
/**
 * Invalidates all queries that are using specified resources.
 * @param {string[]} resources - Names of resources.
 */
export async function invalidateQueriesUsing(resources) {
  const queryClient = await queryClientInitialized

  const queryCacheKeysToInvalidate = getQueriesUsingResources(resources)
  queryCacheKeysToInvalidate.forEach(
    queryCacheKey => queryClient.invalidateQueries(queryCacheKey)
  )
>>>>>>> 74559659
}

export async function removeQueries() {
  const queryClient = await queryClientInitialized
  queryClient.removeQueries()
}

export async function invalidateAndRemoveQueries() {
  const queryClient = await queryClientInitialized
  // If we don't invalidate the queries before removing them, Wasp will stay on
  // the same page. The user would have to manually refresh the page to "finish"
  // logging out.
  queryClient.invalidateQueries()
  // If we don't remove the queries after invalidating them, the old query data
  // remains in the cache, casuing a potential privacy issue.
  queryClient.removeQueries()
}

/**
<<<<<<< HEAD
 * Invalidates all queries that are using specified resources.
 * @param {string[]} resources - Names of resources.
 */
async function invalidateQueriesUsing(resources) {
  const queryCacheKeysToInvalidate = getQueriesUsingResources(resources)
    .filter(hasNoActionsInProgress)

  const queryClient = await queryClientInitialized
  queryCacheKeysToInvalidate.forEach(
    queryCacheKey => queryClient.invalidateQueries(queryCacheKey)
  )
}

function hasNoActionsInProgress(queryCacheKey) {
  return actionCounter.count(queryCacheKey) === 0
}

/**
=======
>>>>>>> 74559659
 * @param {string} resource - Resource name.
 * @returns {string[]} Array of "query cache keys" of queries that use specified resource.
 */
function getQueriesUsingResource(resource) {
  return Array.from(resourceToQueryCacheKeys.get(resource) || [])
}

function getQueriesUsingResources(resources) {
  return Array.from(new Set(resources.flatMap(getQueriesUsingResource)))
}<|MERGE_RESOLUTION|>--- conflicted
+++ resolved
@@ -30,7 +30,6 @@
   }
 }
 
-<<<<<<< HEAD
 export function registerActionInProgress(optimisticallyUpdatedCacheKeys) {
   optimisticallyUpdatedCacheKeys.forEach(queryCachekey => actionCounter.increment(queryCachekey))
 }
@@ -38,19 +37,6 @@
 export async function registerActionDone(resources, optimisticallyUpdatedCacheKeys) {
   optimisticallyUpdatedCacheKeys.forEach(queryCacheKey => actionCounter.decrement(queryCacheKey))
   await invalidateQueriesUsing(resources)
-=======
-/**
- * Invalidates all queries that are using specified resources.
- * @param {string[]} resources - Names of resources.
- */
-export async function invalidateQueriesUsing(resources) {
-  const queryClient = await queryClientInitialized
-
-  const queryCacheKeysToInvalidate = getQueriesUsingResources(resources)
-  queryCacheKeysToInvalidate.forEach(
-    queryCacheKey => queryClient.invalidateQueries(queryCacheKey)
-  )
->>>>>>> 74559659
 }
 
 export async function removeQueries() {
@@ -70,7 +56,6 @@
 }
 
 /**
-<<<<<<< HEAD
  * Invalidates all queries that are using specified resources.
  * @param {string[]} resources - Names of resources.
  */
@@ -89,8 +74,6 @@
 }
 
 /**
-=======
->>>>>>> 74559659
  * @param {string} resource - Resource name.
  * @returns {string[]} Array of "query cache keys" of queries that use specified resource.
  */

--- conflicted
+++ resolved
@@ -1,70 +1,66 @@
-import { hashPassword, sign, verify } from '../core/auth.js'
-import AuthError from '../core/AuthError.js'
-import HttpError from '../core/HttpError.js'
-import prisma from '../dbClient.js'
-import { sleep } from '../utils.js'
+import { hashPassword, sign, verify } from "../core/auth.js";
+import AuthError from "../core/AuthError.js";
+import HttpError from "../core/HttpError.js";
+import prisma from "../dbClient.js";
+import { sleep } from "../utils.js";
+import { type User, type Auth, type AuthIdentity } from "../entities/index.js";
+import { Prisma } from "@prisma/client";
+
+import { throwValidationError } from "./validation.js";
+
 import {
-  type User,
-  type Auth,
-  type AuthIdentity,
-} from '../entities/index.js'
-import { Prisma } from '@prisma/client';
-
-import { throwValidationError } from './validation.js'
-
-
-import { defineAdditionalSignupFields, type PossibleAdditionalSignupFields } from './providers/types.js'
-const _waspAdditionalSignupFieldsConfig = {} as ReturnType<typeof defineAdditionalSignupFields>
+  defineAdditionalSignupFields,
+  type PossibleAdditionalSignupFields,
+} from "./providers/types.js";
+const _waspAdditionalSignupFieldsConfig = {} as ReturnType<
+  typeof defineAdditionalSignupFields
+>;
 
 export type EmailProviderData = {
   hashedPassword: string;
   isEmailVerified: boolean;
   emailVerificationSentAt: string | null;
   passwordResetSentAt: string | null;
-}
+};
 
 export type UsernameProviderData = {
   hashedPassword: string;
-}
-
-export type OAuthProviderData = {}
-
-<<<<<<< HEAD
-// This type is used to map provider names to their data types.
-=======
+};
+
+export type OAuthProviderData = {};
+
 /**
  * This type is used for type-level programming e.g. to enumerate
  * all possible provider data types.
- * 
+ *
  * The keys of this type are the names of the providers and the values
  * are the types of the provider data.
  */
->>>>>>> 758110e6
 export type PossibleProviderData = {
   email: EmailProviderData;
   username: UsernameProviderData;
   google: OAuthProviderData;
   github: OAuthProviderData;
-}
-
-export type ProviderName = keyof PossibleProviderData
+};
+
+export type ProviderName = keyof PossibleProviderData;
 
 export const contextWithUserEntity = {
   entities: {
-    User: prisma.user
-  }
-}
+    User: prisma.user,
+  },
+};
 
 export const authConfig = {
   failureRedirectPath: "/login",
   successRedirectPath: "/",
-}
+};
 
 /**
- * ProviderId uniquely identifies an auth identity e.g. 
+ * ProviderId uniquely identifies an auth identity e.g.
  * "email" provider with user id "test@test.com" or
  * "google" provider with user id "1234567890".
- * 
+ *
  * We use this type to avoid passing the providerName and providerUserId
  * separately. Also, we can normalize the providerUserId to make sure it's
  * consistent across different DB operations.
@@ -72,26 +68,31 @@
 export type ProviderId = {
   providerName: ProviderName;
   providerUserId: string;
-}
-
-export function createProviderId(providerName: ProviderName, providerUserId: string): ProviderId {
+};
+
+export function createProviderId(
+  providerName: ProviderName,
+  providerUserId: string
+): ProviderId {
   return {
     providerName,
     providerUserId: providerUserId.toLowerCase(),
-  }
-}
-
-export async function findAuthIdentity(providerId: ProviderId): Promise<AuthIdentity | null> {
+  };
+}
+
+export async function findAuthIdentity(
+  providerId: ProviderId
+): Promise<AuthIdentity | null> {
   return prisma.authIdentity.findUnique({
     where: {
       providerName_providerUserId: providerId,
-    }
+    },
   });
 }
 
 /**
  * Updates the provider data for the given auth identity.
- * 
+ *
  * This function performs data sanitization and serialization.
  * Sanitization is done by hashing the password, so this function
  * expects the password received in the `providerDataUpdates`
@@ -100,16 +101,20 @@
 export async function updateAuthIdentityProviderData<PN extends ProviderName>(
   providerId: ProviderId,
   existingProviderData: PossibleProviderData[PN],
-  providerDataUpdates: Partial<PossibleProviderData[PN]>,
+  providerDataUpdates: Partial<PossibleProviderData[PN]>
 ): Promise<AuthIdentity> {
   // We are doing the sanitization here only on updates to avoid
   // hashing the password multiple times.
-  const sanitizedProviderDataUpdates = await sanitizeProviderData(providerDataUpdates);
+  const sanitizedProviderDataUpdates = await sanitizeProviderData(
+    providerDataUpdates
+  );
   const newProviderData = {
     ...existingProviderData,
     ...sanitizedProviderDataUpdates,
-  }
-  const serializedProviderData = await serializeProviderData<PN>(newProviderData);
+  };
+  const serializedProviderData = await serializeProviderData<PN>(
+    newProviderData
+  );
   return prisma.authIdentity.update({
     where: {
       providerName_providerUserId: providerId,
@@ -119,49 +124,53 @@
 }
 
 type FindAuthWithUserResult = Auth & {
-  user: User
-}
+  user: User;
+};
 
 export async function findAuthWithUserBy(
   where: Prisma.AuthWhereInput
 ): Promise<FindAuthWithUserResult> {
-  return prisma.auth.findFirst({ where, include: { user: true }});
+  return prisma.auth.findFirst({ where, include: { user: true } });
 }
 
 export async function createUser(
   providerId: ProviderId,
   serializedProviderData?: string,
-  userFields?: PossibleAdditionalSignupFields,
+  userFields?: PossibleAdditionalSignupFields
 ): Promise<User> {
   return prisma.user.create({
     data: {
       // Using any here to prevent type errors when userFields are not
       // defined. We want Prisma to throw an error in that case.
-      ...(userFields ?? {} as any),
+      ...(userFields ?? ({} as any)),
       auth: {
         create: {
           identities: {
-              create: {
-                  providerName: providerId.providerName,
-                  providerUserId: providerId.providerUserId,
-                  providerData: serializedProviderData,
-              },
+            create: {
+              providerName: providerId.providerName,
+              providerUserId: providerId.providerUserId,
+              providerData: serializedProviderData,
+            },
           },
-        }
+        },
       },
-    }
-  })
-}
-
-export async function deleteUserByAuthId(authId: string): Promise<{ count: number }> {
-  return prisma.user.deleteMany({ where: { auth: {
-    id: authId,
-  } } })
-}
-
-export async function createAuthToken(
-  userId: User['id']
-): Promise<string> {
+    },
+  });
+}
+
+export async function deleteUserByAuthId(
+  authId: string
+): Promise<{ count: number }> {
+  return prisma.user.deleteMany({
+    where: {
+      auth: {
+        id: authId,
+      },
+    },
+  });
+}
+
+export async function createAuthToken(userId: User["id"]): Promise<string> {
   return sign(userId);
 }
 
@@ -174,7 +183,7 @@
 // will make it harder for an attacker to determine
 // if a user exists or not.
 // NOTE: Attacker measuring time to response can still determine
-// if a user exists or not. We'll be able to avoid it when 
+// if a user exists or not. We'll be able to avoid it when
 // we implement e-mail sending via jobs.
 export async function doFakeWork(): Promise<unknown> {
   const timeToWork = Math.floor(Math.random() * 1000) + 1000;
@@ -185,63 +194,64 @@
   if (e instanceof AuthError) {
     throwValidationError(e.message);
   }
-  
+
   // Prisma code P2002 is for unique constraint violations.
-  if (e instanceof Prisma.PrismaClientKnownRequestError && e.code === 'P2002') {
-    throw new HttpError(422, 'Save failed', {
+  if (e instanceof Prisma.PrismaClientKnownRequestError && e.code === "P2002") {
+    throw new HttpError(422, "Save failed", {
       message: `user with the same identity already exists`,
-    })
+    });
   }
 
   if (e instanceof Prisma.PrismaClientValidationError) {
     // NOTE: Logging the error since this usually means that there are
     // required fields missing in the request, we want the developer
     // to know about it.
-    console.error(e)
-    throw new HttpError(422, 'Save failed', {
-      message: 'there was a database error'
-    })
+    console.error(e);
+    throw new HttpError(422, "Save failed", {
+      message: "there was a database error",
+    });
   }
 
   // Prisma code P2021 is for missing table errors.
-  if (e instanceof Prisma.PrismaClientKnownRequestError && e.code === 'P2021') {
+  if (e instanceof Prisma.PrismaClientKnownRequestError && e.code === "P2021") {
     // NOTE: Logging the error since this usually means that the database
     // migrations weren't run, we want the developer to know about it.
-    console.error(e)
-    console.info('🐝 This error can happen if you did\'t run the database migrations.')
-    throw new HttpError(500, 'Save failed', {
+    console.error(e);
+    console.info(
+      "🐝 This error can happen if you did't run the database migrations."
+    );
+    throw new HttpError(500, "Save failed", {
       message: `there was a database error`,
-    })
+    });
   }
 
   // Prisma code P2003 is for foreign key constraint failure
-  if (e instanceof Prisma.PrismaClientKnownRequestError && e.code === 'P2003') {
-    console.error(e)
+  if (e instanceof Prisma.PrismaClientKnownRequestError && e.code === "P2003") {
+    console.error(e);
     console.info(`🐝 This error can happen if you have some relation on your User entity
    but you didn't specify the "onDelete" behaviour to either "Cascade" or "SetNull".
-   Read more at: https://www.prisma.io/docs/orm/prisma-schema/data-model/relations/referential-actions`)
-    throw new HttpError(500, 'Save failed', {
+   Read more at: https://www.prisma.io/docs/orm/prisma-schema/data-model/relations/referential-actions`);
+    throw new HttpError(500, "Save failed", {
       message: `there was a database error`,
-    })
-  }
-
-  throw e
+    });
+  }
+
+  throw e;
 }
 
 export async function validateAndGetAdditionalFields(data: {
-  [key: string]: unknown
+  [key: string]: unknown;
 }): Promise<Record<string, any>> {
-  const {
-    password: _password,
-    ...sanitizedData
-  } = data;
+  const { password: _password, ...sanitizedData } = data;
   const result: Record<string, any> = {};
-  for (const [field, getFieldValue] of Object.entries(_waspAdditionalSignupFieldsConfig)) {
+  for (const [field, getFieldValue] of Object.entries(
+    _waspAdditionalSignupFieldsConfig
+  )) {
     try {
-      const value = await getFieldValue(sanitizedData)
-      result[field] = value
+      const value = await getFieldValue(sanitizedData);
+      result[field] = value;
     } catch (e) {
-      throwValidationError(e.message)
+      throwValidationError(e.message);
     }
   }
   return result;
@@ -249,7 +259,9 @@
 
 export function deserializeAndSanitizeProviderData<PN extends ProviderName>(
   providerData: string,
-  { shouldRemovePasswordField = false }: { shouldRemovePasswordField?: boolean } = {},
+  {
+    shouldRemovePasswordField = false,
+  }: { shouldRemovePasswordField?: boolean } = {}
 ): PossibleProviderData[PN] {
   // NOTE: We are letting JSON.parse throw an error if the providerData is not valid JSON.
   let data = JSON.parse(providerData) as PossibleProviderData[PN];
@@ -262,19 +274,19 @@
 }
 
 export async function sanitizeAndSerializeProviderData<PN extends ProviderName>(
-  providerData: PossibleProviderData[PN],
+  providerData: PossibleProviderData[PN]
 ): Promise<string> {
-  return serializeProviderData(
-    await sanitizeProviderData(providerData)
-  );
-}
-
-function serializeProviderData<PN extends ProviderName>(providerData: PossibleProviderData[PN]): string {
+  return serializeProviderData(await sanitizeProviderData(providerData));
+}
+
+function serializeProviderData<PN extends ProviderName>(
+  providerData: PossibleProviderData[PN]
+): string {
   return JSON.stringify(providerData);
 }
 
 async function sanitizeProviderData<PN extends ProviderName>(
-  providerData: PossibleProviderData[PN],
+  providerData: PossibleProviderData[PN]
 ): Promise<PossibleProviderData[PN]> {
   const data = {
     ...providerData,
@@ -286,9 +298,8 @@
   return data;
 }
 
-
 function providerDataHasPasswordField(
-  providerData: PossibleProviderData[keyof PossibleProviderData],
+  providerData: PossibleProviderData[keyof PossibleProviderData]
 ): providerData is { hashedPassword: string } {
-  return 'hashedPassword' in providerData;
+  return "hashedPassword" in providerData;
 }
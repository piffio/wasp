app waspComplexTest {
  db: { system: PostgreSQL },
  wasp: {
<<<<<<< HEAD
    version: "^0.10.4"
=======
    version: "^0.10.3"
>>>>>>> 561390df
  },
  auth: {
    userEntity: User,
    externalAuthEntity: SocialLogin,
    methods: {
      google: {}
    },
    onAuthFailedRedirectTo: "/login"
  },

  server: {
    setupFn: import mySetupFunction from "@server/myServerSetupCode.js",
  },

  client: {
    setupFn: import myClientSetupFunction from "@client/myClientSetupCode.js",
    rootComponent: import App from "@client/App.jsx"
  },

  emailSender: {
    provider: SendGrid,
    defaultFrom: {
      name: "Hello",
      email: "hello@itsme.com"
    },
  },

  dependencies: [
    ("redux", "^4.0.5"),
    ("react-redux", "^7.1.3")
  ],

  title: "waspComplexTest"
}

route RootRoute { path: "/", to: MainPage }
page MainPage {
  component: import Main from "@client/MainPage.jsx"
}
entity User {=psl
  id                        Int           @id @default(autoincrement())
  username                  String        @unique
  password                  String
  externalAuthAssociations  SocialLogin[]
psl=}

entity SocialLogin {=psl
  id          Int       @id @default(autoincrement())
  provider    String
  providerId  String
  user        User      @relation(fields: [userId], references: [id], onDelete: Cascade)
  userId      Int
  createdAt   DateTime  @default(now())
  @@unique([provider, providerId, userId])
psl=}

job MySpecialJob {
  executor: PgBoss,
  perform: {
    fn: import { foo } from "@server/jobs/bar.js"
  }
}

action MySpecialAction {
  fn: import { foo } from "@server/actions/bar.js",
  entities: [User],
}

query MySpecialQuery {
  fn: import { foo } from "@server/queries/bar.js",
  entities: [User],
}

api fooBar {
  fn: import { fooBar } from "@server/apis.js",
  httpRoute: (GET, "/foo/bar"),
  middlewareConfigFn: import { fooBarMiddlewareFn } from "@server/apis.js"
}
api fooBaz {
  fn: import { fooBaz } from "@server/apis.js",
  httpRoute: (GET, "/foo/baz"),
  auth: false
}

apiNamespace fooBarNamespace {
  middlewareConfigFn: import { fooBarNamespaceMiddlewareFn } from "@server/apiNamespaces.js",
  path: "/bar"
}
<|MERGE_RESOLUTION|>--- conflicted
+++ resolved
@@ -1,11 +1,7 @@
 app waspComplexTest {
   db: { system: PostgreSQL },
   wasp: {
-<<<<<<< HEAD
     version: "^0.10.4"
-=======
-    version: "^0.10.3"
->>>>>>> 561390df
   },
   auth: {
     userEntity: User,

[
    [
        [
            "file",
            ".dockerignore"
        ],
        "a2a5ebe3785244437c0d490b4bfa1652c84b9ab0d4f25566fd7e69d1421d7a1b"
    ],
    [
        [
            "file",
            "Dockerfile"
        ],
        "c11eaf8c89e4dd4321444e4951f0047b2f1c4784c84edb027e06185359472781"
    ],
    [
        [
            "file",
            "db/schema.prisma"
        ],
        "2cd8e420a90505150d496273ceca091869b33ca4e8bf82c59a3ea678c852d63b"
    ],
    [
        [
            "file",
            "server/.gitignore"
        ],
        "2c3d81dd719ff91d51609a02d03ba62ad456e2c50763b7b4c761395cb583f890"
    ],
    [
        [
            "file",
            "server/.npmrc"
        ],
        "8a74b1091affea3c71c2cf04acbaa38c4a51a261a9a98dcc9e96473d07a85a27"
    ],
    [
        [
            "file",
            "server/README.md"
        ],
        "e14514b8b152dd2160a217d8fc66a710c8607c4ed1441a2148a0770701818249"
    ],
    [
        [
            "file",
            "server/package.json"
        ],
        "edcd41ddb451bb3cdb42354faf6ca409f7ddaa05b019ef4f9a8b1fe92ee02e20"
    ],
    [
        [
            "file",
            "server/src/app.js"
        ],
        "1e802078a0c6738f9dc2dc8f1739120d28fdc3d6fdc8029671ec9aed73c8ed72"
    ],
    [
        [
            "file",
            "server/src/config.js"
        ],
        "d7f23a370f15869e6a3920552993c41d5e1a23d8e12a4a9d3a583d22b730a5d6"
    ],
    [
        [
            "file",
            "server/src/core/AuthError.js"
        ],
        "5ac18ed20c5c8b192a75d1cb2f36906d5ff9f0951451a2ef08d9ab62fc26b8bb"
    ],
    [
        [
            "file",
            "server/src/core/HttpError.js"
        ],
        "fa06ff60ab8183e8d00c13805692fc8cd3b5a21408edce4f0949d5b913e066b1"
    ],
    [
        [
            "file",
            "server/src/dbClient.js"
        ],
        "20c67ca197da3de2d37528ceaff2e40af910be8177f346c6d5c2b2f983810c43"
    ],
    [
        [
            "file",
            "server/src/ext-src/.gitkeep"
        ],
<<<<<<< HEAD
        "3c93961ee5013ddc0149b57c9eb7b469aea5f3cb197429bded0d20498a267b06"
=======
        "1583ce49887ea575e563dab0c7ad6d2e2e3e6a351ed7c2f80c310641b1456417"
    ],
    [
        [
            "file",
            "server/src/ext-src/MainPage.js"
        ],
        "c9ed9b5271f648715373095f43d60a2ab3e47f159c6dd6f3337ed22e5b73e80c"
    ],
    [
        [
            "file",
            "server/src/ext-src/waspLogo.png"
        ],
        "0f05a89eb945d6d7326110e88776e402833b356202b06d0a8bf652e118d3fd2f"
>>>>>>> fa9f487e
    ],
    [
        [
            "file",
            "server/src/jobs/core/Job.js"
        ],
        "e0e5d5e802a29032bfc8426097950722ac0dc7931d08641c1c2b02c262e6cdcc"
    ],
    [
        [
            "file",
            "server/src/jobs/core/SubmittedJob.js"
        ],
        "75753277b6bd2c1d2e9ea0e80a71c72c84fa18bb7d61da25d798b3ef247e06bd"
    ],
    [
        [
            "file",
            "server/src/jobs/core/allJobs.js"
        ],
        "90b1b3012216900efa82fff14911dcbf195fa2e449edb3b24ab80db0065d796f"
    ],
    [
        [
            "file",
            "server/src/jobs/core/pgBoss/pgBoss.js"
        ],
        "9821963d90b39058285343834c70e6f825d3d7696c738fd95539614b5e7d7b94"
    ],
    [
        [
            "file",
            "server/src/jobs/core/pgBoss/pgBossJob.js"
        ],
        "532ed0f34a2011cff2a9c43b712a513ba505e77d896455d6c7f36add6f88741d"
    ],
    [
        [
            "file",
            "server/src/jobs/core/simpleJob.js"
        ],
        "36fe173d9f5128859196bfd3a661983df2d95eb34d165a469b840982b06cf59b"
    ],
    [
        [
            "file",
            "server/src/routes/index.js"
        ],
        "7fb59b1d6c05570ca1d42d5dbf5868160844165f04e1c75e4be7c372965063fb"
    ],
    [
        [
            "file",
            "server/src/routes/operations/index.js"
        ],
        "d09f7dcf78ed2da15f488afb08e62d9dac15f173fdbe779323dfdd75330f5de5"
    ],
    [
        [
            "file",
            "server/src/server.js"
        ],
        "e19bdae598265cbe2457ff1e2d8524aa821666482cb7d21644e290a68daf94a5"
    ],
    [
        [
            "file",
            "server/src/shared/.gitkeep"
        ],
        "3c93961ee5013ddc0149b57c9eb7b469aea5f3cb197429bded0d20498a267b06"
    ],
    [
        [
            "file",
            "server/src/utils.js"
        ],
        "68a5794f55e24b303d81456a1181a3a2cd70773f6ebc4e7a63dac064834aa8e9"
    ],
    [
        [
            "file",
            "web-app/.gitignore"
        ],
        "d373417ea2a8844e3b7a1515aab123e90fbeb4b7225144d55d243d9f6f04f73a"
    ],
    [
        [
            "file",
            "web-app/.npmrc"
        ],
        "7151cf397def0c2cb0ab65643701d27d335a72c90f775675b5f826bc7005818a"
    ],
    [
        [
            "file",
            "web-app/README.md"
        ],
        "aa1bd54732b015158d24c55e03bc79b2f211109bc2b0478d6f2ad6b52d15847f"
    ],
    [
        [
            "file",
            "web-app/netlify.toml"
        ],
        "854009c7d1b2630a55099439f89e4947188ea4160c9d1388b46b5a5cf6ab461a"
    ],
    [
        [
            "file",
            "web-app/package.json"
        ],
        "f2fa10158fbdff6cea6339d1620515d9c10d56c5db43f9b061c4e74e83e405b0"
    ],
    [
        [
            "file",
            "web-app/public/favicon.ico"
        ],
        "5f9369fa4d5ccf174c10f8d4e1e3b813a51867a3216e9aee4786e4862fa1c2d2"
    ],
    [
        [
            "file",
            "web-app/public/index.html"
        ],
        "faac353e5856c497ea1443ac5abb6baf1ac4b1ddc37b2e7d66962eecd13ad6ed"
    ],
    [
        [
            "file",
            "web-app/public/manifest.json"
        ],
        "434b67f4ee148d6a5c8d88879b616d0af36d71abf193e84ef247e5ab959a13bd"
    ],
    [
        [
            "file",
            "web-app/src/actions/core.js"
        ],
        "5c4dcdec74fb014a8edbb3d240bcbbfc829e201bce64132598b444db14a2bd45"
    ],
    [
        [
            "file",
            "web-app/src/actions/index.js"
        ],
        "7da2524a6920c46aada7e60e29fbe24d0e45e4bfcf7bf3044d16d11ab89a965e"
    ],
    [
        [
            "file",
            "web-app/src/api.js"
        ],
        "bcdb1fdc97fd622fbc882e4a16a7137e849748d6776b960121df6ccab577a3a9"
    ],
    [
        [
            "file",
            "web-app/src/config.js"
        ],
        "a30d5ae7c1b317a7132cac93f4b5bffc3daf11f4f07b5e0d977d063810ffdd11"
    ],
    [
        [
            "file",
            "web-app/src/ext-src/.gitkeep"
        ],
        "3c93961ee5013ddc0149b57c9eb7b469aea5f3cb197429bded0d20498a267b06"
    ],
    [
        [
            "file",
            "web-app/src/ext-src/Main.css"
        ],
        "1583ce49887ea575e563dab0c7ad6d2e2e3e6a351ed7c2f80c310641b1456417"
    ],
    [
        [
            "file",
            "web-app/src/ext-src/MainPage.js"
        ],
        "c9ed9b5271f648715373095f43d60a2ab3e47f159c6dd6f3337ed22e5b73e80c"
    ],
    [
        [
            "file",
            "web-app/src/ext-src/waspLogo.png"
        ],
        "0f05a89eb945d6d7326110e88776e402833b356202b06d0a8bf652e118d3fd2f"
    ],
    [
        [
            "file",
            "web-app/src/index.js"
        ],
        "e7627d838b78383b5c95312fb205b15978dcd66aad16327e000b7e71810a066b"
    ],
    [
        [
            "file",
            "web-app/src/logo.png"
        ],
        "35f14abf46cb0e9d9b4e3d11961917eecb86be65a0d7f4e6bc9713c5766b5f1b"
    ],
    [
        [
            "file",
            "web-app/src/operations/index.js"
        ],
        "6ab717db2304b6134073aa71144b213b86f8d68a106549da06e193d18683dd87"
    ],
    [
        [
            "file",
            "web-app/src/operations/resources.js"
        ],
        "d815397e45efe773908b48de42f21ee22481396c318b21ea215ad6343d3f4170"
    ],
    [
        [
            "file",
            "web-app/src/operations/updateHandlersMap.js"
        ],
        "07a9933a771853585fd2fc49c3dcb9f1cad947acb2168580c835fae25620fa9f"
    ],
    [
        [
            "file",
            "web-app/src/queries/core.js"
        ],
        "2daf5b414722204281d65e954ce862a6fc586e8907b202800694909d23957c5e"
    ],
    [
        [
            "file",
            "web-app/src/queries/index.js"
        ],
        "8379699fa710f43d5be2b96f3a5c7c551a8d3d9db3ef0fea964502da00f36ffc"
    ],
    [
        [
            "file",
            "web-app/src/queryClient.js"
        ],
        "1739d8618286b4a2aa536bd3fcb754514c828ec896b69c7074e22f66c07e7b03"
    ],
    [
        [
            "file",
            "web-app/src/router.js"
        ],
        "dd6f5f5c6981df1935c02437d7a6ae343841300c3f7e99b0ad6ca62e95071421"
    ],
    [
        [
            "file",
            "web-app/src/serviceWorker.js"
        ],
        "0b097cb6e2c83821630a33de933893bf75de49731b18ce3c25fc5384866fbac0"
    ],
    [
        [
            "file",
            "web-app/src/shared/.gitkeep"
        ],
        "3c93961ee5013ddc0149b57c9eb7b469aea5f3cb197429bded0d20498a267b06"
    ],
    [
        [
            "file",
            "web-app/src/utils.js"
        ],
        "0ae6e53a050dbc6b7166aedfd5b076c2cab524c4d6aff884dc6902b178148815"
    ]
]<|MERGE_RESOLUTION|>--- conflicted
+++ resolved
@@ -88,25 +88,7 @@
             "file",
             "server/src/ext-src/.gitkeep"
         ],
-<<<<<<< HEAD
         "3c93961ee5013ddc0149b57c9eb7b469aea5f3cb197429bded0d20498a267b06"
-=======
-        "1583ce49887ea575e563dab0c7ad6d2e2e3e6a351ed7c2f80c310641b1456417"
-    ],
-    [
-        [
-            "file",
-            "server/src/ext-src/MainPage.js"
-        ],
-        "c9ed9b5271f648715373095f43d60a2ab3e47f159c6dd6f3337ed22e5b73e80c"
-    ],
-    [
-        [
-            "file",
-            "server/src/ext-src/waspLogo.png"
-        ],
-        "0f05a89eb945d6d7326110e88776e402833b356202b06d0a8bf652e118d3fd2f"
->>>>>>> fa9f487e
     ],
     [
         [

import React from 'react'
import classNames from 'classnames'
import { useHistory } from '@docusaurus/router'
import { ChevronRight, X } from 'react-feather'

import styles from '../../pages/styles.module.css'

const Announcement = () => {
  let history = useHistory()

  const handleLink = () => {
    // window.open('https://magic-app-generator.wasp-lang.dev/')
    window.open('https://www.producthunt.com/posts/open-saas')
    //history.push('/blog/2023/06/30/tutorial-jam')
    //history.push('/#signup')

    //window.open('https://twitter.com/MatijaSosic/status/1646532181324603395')
    //window.open('https://twitter.com/WaspLang/status/1647979490180575234')
    //window.open('https://www.producthunt.com/posts/free-saas-template-gpt-stripe-auth')
    // window.open("https://hackathon.wasp-lang.dev");
  }

  return (
    <div
      onClick={handleLink}
      className={classNames(
        styles.gradientBackground,
        `
        cursor-pointer
        flex-row space-x-3
        overflow-hidden
        text-white
      `
      )}
    >
      <div
        className={`
          mx-auto flex items-center justify-center divide-white p-3
          text-sm font-medium
          lg:container lg:divide-x lg:px-16 xl:px-20
        `}
      >
<<<<<<< HEAD
        <span className="item-center flex gap-2 px-3">
          <span>Try our GPT-Powered Web App Starter!</span>
=======
        <span className='item-center flex gap-2 px-3'>
          <span>Our free SaaS starter is live on Product Hunt!</span>
>>>>>>> 6912df36
        </span>

        <span className="hidden items-center space-x-2 px-3 lg:flex">
          <span
            className={`
              cursor-pointer rounded-full bg-neutral-700 px-2.5 py-1 text-xs
              hover:bg-neutral-600
            `}
          >
            {/* Generate your app 🤖 → */}
            Support Open SaaS 🙏 →
          </span>
        </span>
      </div>
    </div>
  )
}

export default Announcement<|MERGE_RESOLUTION|>--- conflicted
+++ resolved
@@ -40,13 +40,8 @@
           lg:container lg:divide-x lg:px-16 xl:px-20
         `}
       >
-<<<<<<< HEAD
         <span className="item-center flex gap-2 px-3">
-          <span>Try our GPT-Powered Web App Starter!</span>
-=======
-        <span className='item-center flex gap-2 px-3'>
           <span>Our free SaaS starter is live on Product Hunt!</span>
->>>>>>> 6912df36
         </span>
 
         <span className="hidden items-center space-x-2 px-3 lg:flex">

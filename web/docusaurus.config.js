--- conflicted
+++ resolved
@@ -56,33 +56,20 @@
       },
       items: [
         {
-<<<<<<< HEAD
-          to: 'docs/',
-          activeBasePath: 'docs',
+          type: 'docsVersion',
+          position: 'left',
           label: 'Docs',
+          className: 'navbar-item-docs navbar-item-outside',
+        },
+        {
+          type: 'docsVersionDropdown',
           position: 'left',
-          className: 'navbar-item-docs navbar-item-outside',
+          className: 'navbar-item-docs-version-dropdown',
         },
         {
           to: 'blog',
           label: 'Blog',
           position: 'left',
-=======
-          type: 'docsVersion',
-          position: 'left',
-          label: 'Docs',
-          className: "navbar-item-docs navbar-item-outside",
-        },
-        {
-          type: 'docsVersionDropdown',
-          position: 'left',
-          className: "navbar-item-docs-version-dropdown",
-        },
-        {
-          to: "blog",
-          label: "Blog",
-          position: "left",
->>>>>>> 6ec6bc28
         },
         {
           href: 'https://github.com/wasp-lang/wasp',
@@ -116,19 +103,9 @@
               to: 'docs',
             },
             {
-<<<<<<< HEAD
               label: 'Todo app tutorial',
               to: 'docs/tutorial/create',
-            },
-            {
-              label: 'Reference',
-              to: 'docs/language/features',
-            },
-=======
-              label: "Todo app tutorial",
-              to: "docs/tutorial/create",
             }
->>>>>>> 6ec6bc28
           ],
         },
         {
@@ -157,23 +134,13 @@
       copyright: `Copyright © ${new Date().getFullYear()} Wasp.`,
     },
     algolia: {
-<<<<<<< HEAD
       appId: 'RG0JSZOWH4',
       apiKey: 'feaa2a25dc596d40418c82cd040e2cbe',
       indexName: 'wasp-lang',
-      // TODO: contextualSearch is useful when you are doing versioning,
-      //   it searches only in v1 docs if you are searching from v1 docs.
-      //   We should enable it if we start doing versioning.
-      // contextualSearch: true
-=======
-      appId: "RG0JSZOWH4",
-      apiKey: "feaa2a25dc596d40418c82cd040e2cbe",
-      indexName: "wasp-lang",
       // ContextualSearch is useful when you are doing versioning,
       // it searches only in v1 docs if you are searching from v1 docs.
       // Therefore we have it enabled, since we have multiple doc versions.
       contextualSearch: true
->>>>>>> 6ec6bc28
     },
     image: 'img/wasp_twitter_cover.png',
     metadata: [{ name: 'twitter:card', content: 'summary_large_image' }],
@@ -189,12 +156,7 @@
         docs: {
           sidebarPath: require.resolve('./sidebars.js'),
           sidebarCollapsible: true,
-<<<<<<< HEAD
-          // Please change this to your repo.
           editUrl: 'https://github.com/wasp-lang/wasp/edit/release/web',
-=======
-          editUrl: "https://github.com/wasp-lang/wasp/edit/release/web",
->>>>>>> 6ec6bc28
           remarkPlugins: [autoImportTabs, fileExtSwitcher],
 
           // ------ Configuration for multiple docs versions ------ //
@@ -232,18 +194,10 @@
         },
         blog: {
           showReadingTime: true,
-<<<<<<< HEAD
-          // Please change this to your repo.
           blogSidebarCount: 'ALL',
           blogSidebarTitle: 'All our posts',
           postsPerPage: 'ALL',
           editUrl: 'https://github.com/wasp-lang/wasp/edit/release/web',
-=======
-          blogSidebarCount: "ALL",
-          blogSidebarTitle: "All our posts",
-          postsPerPage: "ALL",
-          editUrl: "https://github.com/wasp-lang/wasp/edit/release/web",
->>>>>>> 6ec6bc28
         },
         theme: {
           customCss: [require.resolve('./src/css/custom.css')],

--- conflicted
+++ resolved
@@ -85,25 +85,11 @@
 
 ### Adding Tailwind Plugins
 
-<<<<<<< HEAD
-To add Tailwind plugins, install them as npm development [dependencies](/docs/project/dependencies) and add them to the plugins list in your `tailwind.config.cjs` file:
+To add Tailwind plugins, install them as npm development [dependencies](../project/dependencies) and add them to the plugins list in your `tailwind.config.cjs` file:
 
 ```shell
 npm install -D @tailwindcss/forms
 npm install -D @tailwindcss/typography
-=======
-To add Tailwind plugins, add it to [dependencies](../project/dependencies) in your `main.wasp` file and to the plugins list in your `tailwind.config.cjs` file:
-
-```wasp title="./main.wasp" {4-5}
-app todoApp {
-  // ...
-  dependencies: [
-    ("@tailwindcss/forms", "^0.5.3"),
-    ("@tailwindcss/typography", "^0.5.7"),
-  ],
-  // ...
-}
->>>>>>> a35040e3
 ```
 
 and also

---
title: Username & Password
---

import { Required } from '@site/src/components/Required';

Wasp supports username & password authentication out of the box with login and signup flows. It provides you with the server-side implementation and the UI components for the client-side.

## Setting Up Username & Password Authentication

To set up username authentication we need to:
1. Enable username authentication in the Wasp file
1. Add the user entity
1. Add the routes and pages
1. Use Auth UI components in our pages

Structure of the `main.wasp` file we will end up with:

```wasp title="main.wasp"
// Configuring e-mail authentication
app myApp {
  auth: { ... }
}
// Defining User entity
entity User { ... }
// Defining routes and pages
route SignupRoute { ... }
page SignupPage { ... }
// ...
```

### 1. Enable Username Authentication

Let's start with adding the following to our `main.wasp` file:

<Tabs groupId="js-ts">
<TabItem value="js" label="JavaScript">

```wasp title="main.wasp" {11}
app myApp {
  wasp: {
    version: "^0.11.0"
  },
  title: "My App",
  auth: {
    // 1. Specify the user entity (we'll define it next)
    userEntity: User,
    methods: {
      // 2. Enable username authentication
      usernameAndPassword: {},
    },
    onAuthFailedRedirectTo: "/login"
  }
}
```
</TabItem>
<TabItem value="ts" label="TypeScript">

```wasp title="main.wasp"  {11}
app myApp {
  wasp: {
    version: "^0.11.0"
  },
  title: "My App",
  auth: {
    // 1. Specify the user entity (we'll define it next)
    userEntity: User,
    methods: {
      // 2. Enable username authentication
      usernameAndPassword: {},
    },
    onAuthFailedRedirectTo: "/login"
  }
}
```
</TabItem>
</Tabs>

Read more about the `usernameAndPassword` auth method options [here](#fields-in-the-usernameandpassword-dict).

### 2. Add the User Entity

When username authentication is enabled, Wasp expects certain fields in your `userEntity`. Let's add these fields to our `main.wasp` file:

<Tabs groupId="js-ts">
<TabItem value="js" label="JavaScript">

```wasp title="main.wasp" {4-5}
// 3. Define the user entity
entity User {=psl
    id                        Int           @id @default(autoincrement())
    username                  String        @unique
    password                  String
    // Add your own fields below
    // ...
psl=}
```
</TabItem>
<TabItem value="ts" label="TypeScript">

```wasp title="main.wasp" {4-5}
// 3. Define the user entity
entity User {=psl
    id                        Int           @id @default(autoincrement())
    username                  String        @unique
    password                  String
    // Add your own fields below
    // ...
psl=}
```
</TabItem>
</Tabs>

Read more about the `userEntity` fields [here](#userentity-fields).

### 3. Add the Routes and Pages

Next, we need to define the routes and pages for the authentication pages.

Add the following to the `main.wasp` file:

<Tabs groupId="js-ts">
<TabItem value="js" label="JavaScript">

```wasp title="main.wasp"
// ...
// 4. Define the routes
route LoginRoute { path: "/login", to: LoginPage }
page LoginPage {
  component: import { Login } from "@client/pages/auth.jsx"
}
route SignupRoute { path: "/signup", to: SignupPage }
page SignupPage {
  component: import { Signup } from "@client/pages/auth.jsx"
}
```
</TabItem>
<TabItem value="ts" label="TypeScript">

```wasp title="main.wasp"
// ...
// 4. Define the routes
route LoginRoute { path: "/login", to: LoginPage }
page LoginPage {
  component: import { Login } from "@client/pages/auth.tsx"
}
route SignupRoute { path: "/signup", to: SignupPage }
page SignupPage {
  component: import { Signup } from "@client/pages/auth.tsx"
}
```
</TabItem>
</Tabs>

We'll define the React components for these pages in the `client/pages/auth.{jsx,tsx}` file below.

### 4. Create the Client Pages

:::info
We are using [Tailwind CSS](https://tailwindcss.com/) to style the pages. Read more about how to add it [here](../project/css-frameworks).
:::

Let's create a `auth.{jsx,tsx}` file in the `client/pages` folder and add the following to it:

<Tabs groupId="js-ts">
<TabItem value="js" label="JavaScript">

```tsx title="client/pages/auth.jsx"
import { LoginForm } from "@wasp/auth/forms/Login";
import { SignupForm } from "@wasp/auth/forms/Signup";
import { Link } from "react-router-dom";

export function Login() {
  return (
    <Layout>
      <LoginForm />
      <br />
      <span className="text-sm font-medium text-gray-900">
        Don't have an account yet? <Link to="/signup">go to signup</Link>.
      </span>
    </Layout>
  );
}

export function Signup() {
  return (
    <Layout>
      <SignupForm />
      <br />
      <span className="text-sm font-medium text-gray-900">
        I already have an account (<Link to="/login">go to login</Link>).
      </span>
    </Layout>
  );
}

// A layout component to center the content
export function Layout({ children }) {
  return (
    <div className="w-full h-full bg-white">
      <div className="min-w-full min-h-[75vh] flex items-center justify-center">
        <div className="w-full h-full max-w-sm p-5 bg-white">
          <div>{children}</div>
        </div>
      </div>
    </div>
  );
}
```
</TabItem>
<TabItem value="ts" label="TypeScript">

```tsx title="client/pages/auth.tsx"
import { LoginForm } from "@wasp/auth/forms/Login";
import { SignupForm } from "@wasp/auth/forms/Signup";
import { Link } from "react-router-dom";

export function Login() {
  return (
    <Layout>
      <LoginForm />
      <br />
      <span className="text-sm font-medium text-gray-900">
        Don't have an account yet? <Link to="/signup">go to signup</Link>.
      </span>
    </Layout>
  );
}

export function Signup() {
  return (
    <Layout>
      <SignupForm />
      <br />
      <span className="text-sm font-medium text-gray-900">
        I already have an account (<Link to="/login">go to login</Link>).
      </span>
    </Layout>
  );
}

// A layout component to center the content
export function Layout({ children }: { children: React.ReactNode }) {
  return (
    <div className="w-full h-full bg-white">
      <div className="min-w-full min-h-[75vh] flex items-center justify-center">
        <div className="w-full h-full max-w-sm p-5 bg-white">
          <div>{children}</div>
        </div>
      </div>
    </div>
  );
}
```
</TabItem>
</Tabs>

We imported the generated Auth UI components and used them in our pages. Read more about the Auth UI components [here](../auth/ui).

### Conclusion

That's it! We have set up username authentication in our app. 🎉

Running `wasp db migrate-dev` and then `wasp start` should give you a working app with username authentication. If you want to put some of the pages behind authentication, read the [using auth docs](../auth/overview).

## Customizing the Auth Flow

The login and signup flows are pretty standard: they allow the user to sign up and then log in with their username and password. The signup flow validates the username and password and then creates a new user entity in the database.

<<<<<<< HEAD
Read more about the default username and password validation rules in the [using auth docs](/docs/auth/overview#default-validations).
=======
Read more about the default username and password validation rules and how to override them in the [using auth docs](../auth/overview).
>>>>>>> 6ec6bc28

If you require more control in your authentication flow, you can achieve that in the following ways:
1. Create your UI and use `signup` and `login` actions.
1. Create your custom sign-up action which use the Prisma client, along with your custom code.

### 1. Using the `signup` and `login` actions

#### `login()`
An action for logging in the user.

It takes two arguments:

  - `username: string` <Required />

  Username of the user logging in.

  - `password: string` <Required />

  Password of the user logging in.

You can use it like this:

<Tabs groupId="js-ts">
<TabItem value="js" label="JavaScript">

```jsx title="client/pages/auth.jsx"
import login from '@wasp/auth/login'

import { useState } from 'react'
import { useHistory } from 'react-router-dom'
import { Link } from 'react-router-dom'

export function LoginPage() {
  const [username, setUsername] = useState('')
  const [password, setPassword] = useState('')
  const [error, setError] = useState(null)
  const history = useHistory()

  async function handleSubmit(event) {
    event.preventDefault()
    try {
      await login(username, password)
      history.push('/')
    } catch (error) {
      setError(error)
    }
  }

  return (
    <form onSubmit={handleSubmit}>
      {/* ... */}
    </form>
  );
}
```
</TabItem>
<TabItem value="ts" label="TypeScript">

```tsx title="client/pages/auth.tsx"
import login from '@wasp/auth/login'

import { useState } from 'react'
import { useHistory } from 'react-router-dom'
import { Link } from 'react-router-dom'

export function LoginPage() {
  const [username, setUsername] = useState('')
  const [password, setPassword] = useState('')
  const [error, setError] = useState<Error | null>(null)
  const history = useHistory()

  async function handleSubmit(event: React.FormEvent<HTMLFormElement>) {
    event.preventDefault()
    try {
      await login(username, password)
      history.push('/')
    } catch (error: unknown) {
      setError(error as Error)
    }
  }

  return (
    <form onSubmit={handleSubmit}>
      {/* ... */}
    </form>
  );
}
```
</TabItem>
</Tabs>

:::note
When using the exposed `login()` function, make sure to implement your redirect on success login logic (e.g. redirecting to home).
:::

#### `signup()`
An action for signing up the user. This action does not log in the user, you still need to call `login()`.

It takes one argument:
- `userFields: object` <Required />

  It has the following fields:
  - `username: string` <Required />

  - `password: string` <Required />

  :::info
  By default, Wasp will only save the `username` and `password` fields. If you want to add extra fields to your signup process, read about [defining extra signup fields](/docs/auth/overview#customizing-the-signup-process).
  :::

You can use it like this:

<Tabs groupId="js-ts">
<TabItem value="js" label="JavaScript">

```jsx title="client/pages/auth.jsx"
import signup from '@wasp/auth/signup'
import login from '@wasp/auth/login'

import { useState } from 'react'
import { useHistory } from 'react-router-dom'
import { Link } from 'react-router-dom'

export function Signup() {
  const [username, setUsername] = useState('')
  const [password, setPassword] = useState('')
  const [error, setError] = useState(null)
  const history = useHistory()

  async function handleSubmit(event) {
    event.preventDefault()
    try {
      await signup({
        username,
        password,
      })
      await login(username, password)
      history.push("/")
    } catch (error) {
      setError(error)
    }
  }

  return (
    <form onSubmit={handleSubmit}>
      {/* ... */}
    </form>
  );
}
```
</TabItem>
<TabItem value="ts" label="TypeScript">

```tsx title="client/pages/auth.tsx"
import signup from '@wasp/auth/signup'
import login from '@wasp/auth/login'

import { useState } from 'react'
import { useHistory } from 'react-router-dom'
import { Link } from 'react-router-dom'

export function Signup() {
  const [username, setUsername] = useState('')
  const [password, setPassword] = useState('')
  const [error, setError] = useState<Error | null>(null)
  const history = useHistory()

  async function handleSubmit(event: React.FormEvent<HTMLFormElement>) {
    event.preventDefault()
    try {
      await signup({
        username,
        password,
      })
      await login(username, password)
      history.push("/")
    } catch (error: unknown) {
      setError(error as Error)
    }
  }

  return (
    <form onSubmit={handleSubmit}>
      {/* ... */}
    </form>
  );
}
```
</TabItem>
</Tabs>

### 2. Creating your custom sign-up action

The code of your custom sign-up action can look like this:

<Tabs groupId="js-ts">
<TabItem value="js" label="JavaScript">

```wasp title="main.wasp"
// ...

action customSignup {
  fn: import { signup } from "@server/auth/signup.js",
  entities: [User]
}
```


```js title="src/server/auth/signup.js"
import {
  ensurePasswordIsPresent,
  ensureValidPassword,
  ensureValidUsername,
} from '@wasp/auth/validation.js'

export const signup = async (args, { entities: { User } }) => {
  ensureValidUsername(args)
  ensurePasswordIsPresent(args)
  ensureValidPassword(args)

  try {
    await User.create({
      data: {
        username: args.username,
        password: args.password, // Password is hashed automatically by Wasp
      },
    })
  } catch (e) {
    return {
      success: false,
      message: e.message,
    }
  }

  // Your custom code after sign-up.
  // ...

  return {
    success: true,
    message: 'User created successfully',
  }
}
```
</TabItem>
<TabItem value="ts" label="TypeScript">

```wasp title="main.wasp"
// ...

action customSignup {
  fn: import { signup } from "@server/auth/signup.js",
  entities: [User]
}
```

```ts title="src/server/auth/signup.ts"
import {
  ensurePasswordIsPresent,
  ensureValidPassword,
  ensureValidUsername,
} from '@wasp/auth/validation.js'
import type { CustomSignup } from '@wasp/actions/types'

type CustomSignupInput = {
  username: string
  password: string
}
type CustomSignupOutput = {
  success: boolean
  message: string
}

export const signup: CustomSignup<
  CustomSignupInput,
  CustomSignupOutput
> = async (args, { entities: { User } }) => {
  ensureValidUsername(args)
  ensurePasswordIsPresent(args)
  ensureValidPassword(args)

  try {
    await User.create({
      data: {
        username: args.username,
        password: args.password, // Password is hashed automatically by Wasp
      },
    })
  } catch (e: any) {
    return {
      success: false,
      message: e.message,
    }
  }

  // Your custom code after sign-up.
  // ...

  return {
    success: true,
    message: 'User created successfully',
  }
}
```
</TabItem>
</Tabs>

We suggest using the built-in field validators for your authentication flow. You can import them from `@wasp/auth/validation.js`. These are the same validators that Wasp uses internally for the default authentication flow.

#### Username

- `ensureValidUsername(args)`

  Checks if the username is valid and throws an error if it's not. Read more about the validation rules [here](/docs/auth/overview#default-validations).

#### Password

- `ensurePasswordIsPresent(args)`

  Checks if the password is present and throws an error if it's not.

- `ensureValidPassword(args)`

  Checks if the password is valid and throws an error if it's not. Read more about the validation rules [here](/docs/auth/overview#default-validations).

## Using Auth 

To read more about how to set up the logout button and how to get access to the logged-in user in our client and server code, read the [using auth docs](../auth/overview).

## API Reference

### `userEntity` fields

<Tabs groupId="js-ts">
<TabItem value="js" label="JavaScript">

```wasp title="main.wasp"
app myApp {
  wasp: {
    version: "^0.11.0"
  },
  title: "My App",
  auth: {
    userEntity: User,
    methods: {
      usernameAndPassword: {},
    },
    onAuthFailedRedirectTo: "/login"
  }
}

// Wasp requires the `userEntity` to have at least the following fields
entity User {=psl
    id                        Int           @id @default(autoincrement())
    username                  String        @unique
    password                  String
psl=}
```
</TabItem>
<TabItem value="ts" label="TypeScript">

```wasp title="main.wasp"
app myApp {
  wasp: {
    version: "^0.11.0"
  },
  title: "My App",
  auth: {
    userEntity: User,
    methods: {
      usernameAndPassword: {},
    },
    onAuthFailedRedirectTo: "/login"
  }
}

// Wasp requires the `userEntity` to have at least the following fields
entity User {=psl
    id                        Int           @id @default(autoincrement())
    username                  String        @unique
    password                  String
psl=}
```
</TabItem>
</Tabs>

Username & password auth requires that `userEntity` specified in `auth` contains:

- `username` field of type `String`
- `password` field of type `String`

### Fields in the `usernameAndPassword` dict

<Tabs groupId="js-ts">
<TabItem value="js" label="JavaScript">

```wasp title="main.wasp"
app myApp {
  wasp: {
    version: "^0.11.0"
  },
  title: "My App",
  auth: {
    userEntity: User,
    methods: {
      usernameAndPassword: {},
    },
    onAuthFailedRedirectTo: "/login"
  }
}
// ...
```
</TabItem>
<TabItem value="ts" label="TypeScript">

```wasp title="main.wasp"
app myApp {
  wasp: {
    version: "^0.11.0"
  },
  title: "My App",
  auth: {
    userEntity: User,
    methods: {
      usernameAndPassword: {},
    },
    onAuthFailedRedirectTo: "/login"
  }
}
// ...
```
</TabItem>
</Tabs>

:::info 
`usernameAndPassword` dict doesn't have any options at the moment.
:::

You can read about the rest of the `auth` options in the [using auth](../auth/overview) section of the docs.<|MERGE_RESOLUTION|>--- conflicted
+++ resolved
@@ -267,11 +267,7 @@
 
 The login and signup flows are pretty standard: they allow the user to sign up and then log in with their username and password. The signup flow validates the username and password and then creates a new user entity in the database.
 
-<<<<<<< HEAD
-Read more about the default username and password validation rules in the [using auth docs](/docs/auth/overview#default-validations).
-=======
-Read more about the default username and password validation rules and how to override them in the [using auth docs](../auth/overview).
->>>>>>> 6ec6bc28
+Read more about the default username and password validation rules in the [using auth docs](../auth/overview#default-validations).
 
 If you require more control in your authentication flow, you can achieve that in the following ways:
 1. Create your UI and use `signup` and `login` actions.
